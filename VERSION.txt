<<<<<<< HEAD
jetty-8.1.4-SNAPSHOT

jetty-8.1.3,v20120413 - 13 April 2012
 + 349110 MultiPartFilter records the content-type in request params
 + 367172 Remove detection for slf4j NOPLogger
 + 372678 Embedded Examples need updates for new LoginService requirement
=======
jetty-7.6.4-SNAPSHOT

jetty-7.6.3.v20120413 - 13 April 2012
 + 367172 Remove detection for slf4j NOPLogger
>>>>>>> 5ef7c3f2
 + 373269 Make ServletHandler.notFound() method impl do nothing - override to
   send back 404.
 + 373421 address potential race condition related to the nonce queue removing
   the same nonce twice
 + 373952 bind called too frequently on refresh
 + 374018 correctly handle requestperminuted underflow
<<<<<<< HEAD
 + 374152 jetty-all-server MANIFEST contains wrong import:
   javax.servlet.annotation;version="[2.6,3)"
=======
>>>>>>> 5ef7c3f2
 + 374252 SslConnection.onClose() does not forward to nested connection.
 + 374258 SPDY leaks SSLEngines. Made the test more reliable.
 + 374367 NPE in QueuedThreadPool.dump() with early java6 jvms
 + 374475 Response.sendRedirect does not encode UTF-8 characters properly
 + 374881 Set copyWebInf to false by default
 + 374891 enhancement to how ProxyServlet determines the proxy target
 + 375009 Filter initialization error will throw MultiException
 + 375083 Flow control should take in account window size changes from
   concurrent SETTINGS
 + 375096 If starting a server instance fails in osgi it is cleaned up.
 + 375490 NPE with --help on command line
 + 375509 Stalled stream stalls other streams or session control frames. Now
   using a "death pill" instead of a boolean in order to avoid race conditions
   where DataInfos were read from the queue (but the boolean not updated yet),
   and viceversa.
 + 375594 fixed SSL tests so they are not order dependent
 + 375709 Ensure resolveTempDirectory failure does not deadlock; improve error
   message
<<<<<<< HEAD
 + 375906 Part.getHeader method not case insensitive
=======
>>>>>>> 5ef7c3f2
 + 375970 HttpServletRequest.getRemoteAddr() returns null when HTTP is over
   SPDY.
 + 376201 HalfClosed state not handled properly. Addendum to restore previous
   behavior, where a closed stream was also half closed.
<<<<<<< HEAD
 + 376324 <max-file-size> is not respected in <multipart-config>
 + JETTY-1495 Ensure dynamic servlet addition does not cause servlets to be
   inited.
 + JETTY-1500 form parameters from multipart request not available via
   request.getParameter
 + JETTY-1504 HttpServletResponseWrapper ignored when using asyncContext?

jetty-8.1.2.v20120308 - 08 March 2012
=======
 + JETTY-1504 HttpServletResponseWrapper ignored when using asyncContext?

jetty-7.6.2.v20120308 - 08 March 2012
>>>>>>> 5ef7c3f2
 + 370387 SafariWebsocketDraft0Test failure during build.
 + 371168 Update ClientCrossContextSessionTest
 + 372093 handle quotes in Require-Bundle manifest string
 + 372457 Big response + slow clients + pipelined requests cause Jetty spinning
   and eventually closing connections. Added a TODO for a method renaming that
   will happen in the next major release (to avoid break implementers).
 + 372487 JDBCSessionManager does not work with Oracle
 + 372806 Command line should accept relative paths for xml config files
 + 373037 jetty.server.Response.setContentLength(int) should not close a Writer
   when length=0
 + 373162 add improved implementation for getParameterMap(), needs a test
   though and the existing setup doesn't seem like it would easily support the
   needed test so need to do that still
 + 373306 Set default user agent extraction pattern for UserAgentFilter
 + 373567 cert validation issue with ocsp and crldp always being enabled when
   validating turned on fixed
 + 373603 NullPointer in WebServletAnnotation
 + JETTY-1409 GzipFilter will double-compress application/x-gzip content
 + JETTY-1489 WebAppProvider attempts to deploy .svn folder
 + JETTY-1494 .

jetty-8.1.1.v20120215 - 15 February 2012
 + 369121 simplified test
 + 370120 jvm arguments added via start.ini and --exec are missing spaces
 + 370137 SslContextFactory does not respect order for
   [included|excluded]Protocols() and [included|excluded]CipherSuites().
 + 370368 resolve stack overflow in mongo db session manager
 + 370386 Remove META-INF from jetty distro
 + 371040 nosqlsession needs to call correct super contructor for new sessions
 + 371041 valid was not being set to new mongo db sessions, and the call to
   mongodb api was wrong in isIdInUse
 + 371162 NPE protection for nested security handlers
 + JETTY-1484 Add option for HashSessionManager to delete session files if it
   can't restore them

jetty-8.1.0.v20120127 - 27 January 2012
 + 368773 allow authentication to be set by non securityHandler handlers
 + 368992 avoid update key while flushing during a write
 + 369216 turned off the shared resource cache
 + 369349 replace quotes with a space escape method

jetty-8.1.0.RC5 - 20 January 2012
 + 359329 Prevent reinvocation of LoginModule.login with jaspi for already
   authed user
 + 368632 Remove superfluous removal of org.apache.catalina.jsp_file
 + 368633 fixed configure.dtd resource mappings
 + 368635 moved lifecycle state reporting from toString to dump
 + 368773 process data constraints without realm
 + 368787 always set token view to new header buffers in httpparser
 + 368821 improved test harness
 + 368920 JettyAwareLogger always formats the arguments.
 + 368948 POM for jetty-jndi references unknown version for javax.activation.
 + 368992 NPE in HttpGenerator.prepareBuffers() test case.
 + JETTY-1475 made output state fields volatile to provide memory barrier for
   non dispatched thread IO

jetty-8.1.0.RC4 - 13 January 2012
 + 365048 jetty Http client does not send proxy authentication when requesting
   a Https-resource through a web-proxy.
 + 366774 removed XSS vulnerbility
 + 367099 Upgrade jetty-websocket for RFC 6455 - Addendum.
 + 367433 added tests to investigate
 + 367435 improved D00 test harness
 + 367485 HttpExchange canceled before response do not release connection.
 + 367502 WebSocket connections should be closed when application context is
   stopped.
 + 367548 jetty-osgi-boot must not import the nested package twice
 + 367591 corrected configuration.xml version to 7.6
 + 367635 Added support for start.d directory
 + 367716 simplified maxIdleTime logic
 + 368035 WebSocketClientFactory does not invoke super.doStop().
 + 368060 do not encode sendRedirect URLs
 + 368112 NPE on <jsp-config><taglib> element parsing web.xml
 + 368113 Support servlet mapping to ""
 + 368114 Protect against non-Strings in System properties for Log
 + 368189 WebSocketClientFactory should not manage external thread pool. 368240
   - Improve AggregateLifeCycle handling of shared lifecycles
 + 368215 Remove debug from jaspi
 + 368240 Better handling of locally created ThreadPool. Forgot to null out
   field.
 + 368291 Change warning to info for NoSuchFieldException on
   BeanELResolver.properties
 + 367638 limit number of form parameters to avoid DOS
 + JETTY-1467 close half closed when idle

jetty-8.1.0.RC2 - 22 December 2011
 + 359329 jetty-jaspi must exports its packages. jetty-plus must import
   javax.security
 + 364638 HttpParser closes if data received while seeking EOF. Tests fixed to
   cope
 + 364921 Made test less time sensitive
 + 364936 use Resource for opening URL streams
 + 365267 NullPointerException in bad Address
 + 365375 ResourceHandler should be a HandlerWrapper
 + 365750 Support WebSocket over SSL, aka wss://
 + 365932 Produce jetty-websocket aggregate jar for android use
 + 365947 Set headers for Auth failure and retry in http-spi
 + 366316 Superfluous printStackTrace on 404
 + 366342 Dont persist DosFilter trackers in http session
 + 366730 pass the time idle to onIdleExpire
 + 367048 test harness for guard on suspended requests
 + 367175 SSL 100% CPU spin in case of blocked write and RST.
 + 367219 WebSocketClient.open() fails when URI uses default ports.
 + 367383 jsp-config element must be returned for
   ServletContext.getJspConfigDescriptor
 + JETTY-1460 suppress PrintWriter exceptions
 + JETTY-1463 websocket D0 parser should return progress even if no fill done
 + JETTY-1465 NPE in ContextHandler.toString

jetty-8.1.0.RC1 - 06 December 2011
 + 360245 The version of the javax.servlet packages to import is 2.6 instead of
   3.0
 + 365370 ServletHandler can fall through to nested handler

jetty-8.1.0.RC0 - 30 November 2011
 + 352565 cookie httponly flag ignored
 + 353285 ServletSecurity annotation ignored
 + 357163 jetty 8 ought to proxy jetty8 javadocs
 + 357209 JSP tag listeners not called
 + 360051 SocketConnectionTest.testServerClosedConnection is excluded.
 + 361135 Allow session cookies to NEVER be marked as secure, even on HTTPS
   requests.
 + 362249 update shell scripts to jetty8
 + 363878 Add ecj compiler to jetty-8 for jsp
 + 364283 can't parse the servlet multipart-config for the web.xml
 + 364430 Support web.xml enabled state for servlets

jetty-7.6.0.RC5 - 20 January 2012
 + 359329 Prevent reinvocation of LoginModule.login with jaspi for already
   authed user
 + 368632 Remove superfluous removal of org.apache.catalina.jsp_file
 + 368633 fixed configure.dtd resource mappings
 + 368635 moved lifecycle state reporting from toString to dump
 + 368773 process data constraints without realm
 + 368787 always set token view to new header buffers in httpparser
 + 368821 improved test harness
 + 368920 JettyAwareLogger always formats the arguments.
 + 368948 POM for jetty-jndi references unknown version for javax.activation.
 + 368992 avoid non-blocking flush when writing to avoid setting !_writable
   without _writeblocked
 + JETTY-1475 made output state fields volatile to provide memory barrier for
   non dispatched thread IO

jetty-7.6.0.RC4 - 13 January 2012
 + 365048 jetty Http client does not send proxy authentication when requesting
   a Https-resource through a web-proxy.
 + 366774 removed XSS vulnerbility
 + 367099 Upgrade jetty-websocket for RFC 6455 - Addendum.
 + 367716 simplified maxIdleTime logic
 + 368035 WebSocketClientFactory does not invoke super.doStop().
 + 368060 do not encode sendRedirect URLs
 + 368114 Protect against non-Strings in System properties for Log
 + 368189 WebSocketClientFactory should not manage external thread pool.
 + 368215 Remove debug from jaspi
 + 368240 Improve AggregateLifeCycle handling of shared lifecycles
 + 368291 Change warning to info for NoSuchFieldException on
   BeanELResolver.properties

jetty-7.6.0.RC3 - 05 January 2012
 + 367433 added tests to investigate
 + 367435 improved D00 test harness
 + 367485 HttpExchange canceled before response do not release connection.
 + 367502 WebSocket connections should be closed when application context is
   stopped.
 + 367591 corrected configuration.xml version to 7.6
 + 367635 Added support for start.d directory
 + 367638 limit number of form parameters to avoid DOS
 + JETTY-1467 close half closed when idle

jetty-7.6.0.RC2 - 22 December 2011
 + 364638 HttpParser closes if data received while seeking EOF. Tests fixed to
   cope
 + 364921 Made test less time sensitive for ssl
 + 364936 use Resource for opening URL streams
 + 365267 NullPointerException in bad Address
 + 365375 ResourceHandler should be a HandlerWrapper
 + 365750 Support WebSocket over SSL, aka wss://
 + 365932 Produce jetty-websocket aggregate jar for android use
 + 365947 Set headers for Auth failure and retry in http-spi
 + 366316 Superfluous printStackTrace on 404
 + 366342 Dont persist DosFilter trackers in http session
 + 366730 pass the time idle to onIdleExpire
 + 367048 test harness for guard on suspended requests
 + 367175 SSL 100% CPU spin in case of blocked write and RST.
 + 367219 WebSocketClient.open() fails when URI uses default ports.
 + JETTY-1460 suppress PrintWriter exceptions
 + JETTY-1463 websocket D0 parser should return progress even if no fill done
 + JETTY-1465 NPE in ContextHandler.toString

jetty-7.6.0.RC1 - 04 December 2011
 + 352565 cookie httponly flag ignored
 + 353285 ServletSecurity annotation ignored
 + 357163 jetty 8 ought to proxy jetty8 javadocs
 + 357209 JSP tag listeners not called
 + 360051 SocketConnectionTest.testServerClosedConnection is excluded.
 + 361135 Allow session cookies to NEVER be marked as secure, even on HTTPS
   requests.
 + 362249 update shell scripts to jetty8
 + 363878 Add ecj compiler to jetty-8 for jsp
 + 364283 can't parse the servlet multipart-config for the web.xml
 + 364430 Support web.xml enabled state for servlets
 + 365370 ServletHandler can fall through to nested handler

jetty-7.6.0.RC0 - 29 November 2011
 + Refactored NIO layer for better half close handling
 + 349110 fixed bypass chunk handling
 + 360546 handle set count exceeding max integer
 + 362111 StdErrLog.isDebugEnabled() returns true too often
 + 362113 Improve Test Coverage of org.eclipse.jetty.util.log classes
 + 362407 setTrustStore(Resource) -> setTrustStoreResource(R)
 + 362447 add setMaxNonceAge() to DigestAuthenticator
 + 362468 NPE at line org.eclipse.jetty.io.BufferUtil.putHexInt
 + 362614 NPE in accepting connection
 + 362626 IllegalStateException thrown when SslContextFactory preconfigured
   with SSLContext
 + 362696 expand virtual host configuration options to ContextHandler and add
   associated test case for new behavior
 + 362742 improved UTF8 exception reason
 + 363124 improved websocket close handling
 + 363381 Throw IllegalStateException if Request uri is null on getServerName
 + 363408 GzipFilter should not attempt to compress HTTP status 204
 + 363488 ShutdownHandler use stopper thread
 + 363718 Setting java.rmi.server.hostname in jetty-jmx.xml
 + 363757 partial fix
 + 363785 StdErrLog must use system-dependent EOL.
 + 363943 ignore null attribute values
 + 363993 EOFException parsing HEAD response in HttpTester
 + 364638 SCEP does idle timestamp checking. New setCheckForIdle method
   controls onIdleExpired callback. 364921 a second onIdleExpired callback will
   result in close rather than a shutdown output.
 + 364657 Support HTTP only cookies from standard API
 + JETTY-1442 add _hostHeader setter for ProxyRule

jetty-8.0.4.v20111024 - 24 October 2011
 + 358263 JDBCSessionIdManager add setDatasource(DataSource) method
 + 358649 Replace existing StdErrLog system properties for DEBUG/IGNORED with
   LEVEL instead.
 + 360836 Accept parameters with bad UTF-8. Use replacement character
 + 360912 CrossOriginFilter does not send Access-Control-Allow-Origin on
   responses. 355103 Make allowCredentials default to true in
   CrossOriginFilter.
 + 360938 Connections closed after a while.
 + 361135 secure cookies for sessions
 + 361319 Log initialization does not catch correct exceptions on all jvms
 + 361325 359292 Allow KeyStore to be set
 + 361456 release timer task on connection failed
 + 361655 ExecutorThreadPool.isLowOnThreads() returns wrong value.
 + JETTY-1444 start threadpool before selector manager

jetty-7.5.4.v20111024 - 24 October 2011
 + 358263 JDBCSessionIdManager add setDatasource(DataSource) method
 + 358649 Replace existing StdErrLog system properties for DEBUG/IGNORED with
   LEVEL instead.
 + 360836 Accept parameters with bad UTF-8. Use replacement character
 + 360912 CrossOriginFilter does not send Access-Control-Allow-Origin on
   responses. 355103 Make allowCredentials default to true in
   CrossOriginFilter.
 + 360938 Connections closed after a while.
 + 361319 Log initialization does not catch correct exceptions on all jvms
 + 361325 359292 Allow KeyStore to be set
 + 361456 release timer task on connection failed
 + 361655 ExecutorThreadPool.isLowOnThreads() returns wrong value.
 + JETTY-1444 start threadpool before selector manager

jetty-8.0.3.v20111011 - 11 October 2011
 + 348978 migrate jetty-http-spi
 + 358649 StdErrLog system properties for package/class logging LEVEL.

jetty-8.0.2.v20111006 - 06 October 2011
 + 336443 add missing comma in DigestAuthenticator string
 + 342161 ScannerTest fails intermittently on Mac OS X
 + 346419 testing HttpClient FDs
 + 353267 Request._parameters initialization bug
 + 353509 jetty-client unit tests are running too long
 + 353627 Basic Auth checks that Basic method has been send
 + 356144 Allow SelectorManager thread priority to be set
 + 356274 Start SSL socket factory in call to open()
 + 357163 jetty 8 ought to proxy jetty8 javadocs
 + 357178 websockets draft 14 support
 + 357188 Send content buffer directly
 + 357209 JSP tag listeners not called
 + 357216 Logging via Log4J does not expand braces in format strings
 + 357240 more half close refinements
 + 357338 remove debug
 + 357672 resolve issue with serializing pojos with mongodb session manager,
   thanks to john simone for the discovery and fix
 + 357959 Include javadoc in distribution
 + 358027 NullPointerException in ResourceHandler with jetty-stylesheet.css
 + 358035 idle time only active if > 0
 + 358147 Add catch for UnknownHostException to fix leaky file descriptor in
   client
 + 358164 Dispatch from servlet to handler
 + 358263 add method for osgi users to register a driver as Class.forName does
   not work for them
 + 358649 StdErrLog system properties for package/class logging LEVEL.
 + 358674 Still allows sslv3 for now
 + 358687 Updated jsp does not scan for system tlds Fixed pattern.
 + 358784 JSP broken on Java 1.5
 + 358925 bit more javadoc on usage
 + 358959 File descriptor leak with UnresolvedAddressException
 + 359309 adjust previous test for servletPath to include pathInfo
 + 359673 updated websocket version handling
 + 359675 Principal != String, fix for issue in property file login manager
 + 360051 SocketConnectionTest.testServerClosedConnection is excluded.
 + 360066 jsps referenced in web.xml <jsp-file> elements do not compile
 + JETTY-1130 Access Sessions from HashSessionIdManager
 + JETTY-1277 Fixed sendRedirect encoding of relative locations
 + JETTY-1322 idle sweeper checks for closed endp
 + JETTY-1377 extra logging for busy selector
 + JETTY-1378 new sys property for the latest jsp-impl to force the use of the
   JDTCompiler when running in OSGi.
 + JETTY-1414 applied to PropertyUserStore
 + JETTY-1415 Start/Stop Server and Client only once in test, code format
 + JETTY-1420 Set Host header for new request in RedirectListener
 + JETTY-1421 Implement RedirectListener.onException,onConnectionFailed
 + JETTY-1423 force connection to be closed returned
 + JETTY-1430 local JNDI contexts don't carry environment
 + JETTY-1434 Add a jsp that exercises jstl.
 + JETTY-1439 space in directory installation path causes classloader problem

jetty-7.5.3.v20111011 - 11 October 2011
 + 348978 migrate jetty-http-spi
 + 358649 StdErrLog system properties for package/class logging LEVEL.

jetty-7.5.2.v20111006 - 06 October 2011
 + 336443 check nonce count is increasing
 + 342161 ScannerTest fails intermittently on Mac OS X
 + 346419 testing HttpClient FDs
 + 353267 Request._parameters initialization bug
 + 353509 jetty-client unit tests are running too long
 + 353627 Basic Auth checks that Basic method has been send
 + 356144 Allow SelectorManager thread priority to be set
 + 356274 Start SSL socket factory in call to open()
 + 357178 websockets draft 14 support
 + 357188 Send content buffer directly
 + 357209 JSP tag listeners not called
 + 357216 Logging via Log4J does not expand braces in format strings
 + 357240 more half close refinements
 + 357338 remove debug
 + 357672 resolve issue with serializing pojos with mongodb session manager,
   thanks to john simone for the discovery and fix
 + 357959 Include javadoc in distribution
 + 358027 NullPointerException in ResourceHandler with jetty-stylesheet.css
 + 358035 idle time only active if > 0
 + 358147 Add catch for UnknownHostException to fix leaky file descriptor in
   client
 + 358164 Dispatch from servlet to handler
 + 358263 add method for osgi users to register a driver as Class.forName does
   not work for them
 + 358649 StdErrLog system properties for package/class logging LEVEL.
 + 358674 Still allows sslv3 for now
 + 358687 Updated jsp does not scan for system tlds Fixed pattern.
 + 358784 JSP broken on Java 1.5
 + 358925 bit more javadoc on usage
 + 358959 File descriptor leak with UnresolvedAddressException
 + 359309 adjust previous test for servletPath to include pathInfo
 + 359673 updated websocket version handling
 + 359675 Principal != String, fix for issue in property file login manager
 + 360051 SocketConnectionTest.testServerClosedConnection is excluded.
 + 360066 jsps referenced in web.xml <jsp-file> elements do not compile
 + JETTY-1130 Access Sessions from HashSessionIdManager
 + JETTY-1277 Fixed sendRedirect encoding of relative locations
 + JETTY-1322 idle sweeper checks for closed endp
 + JETTY-1377 extra logging for busy selector
 + JETTY-1378 new sys property for the latest jsp-impl to force the use of the
   JDTCompiler when running in OSGi.
 + JETTY-1414 applied to PropertyUserStore
 + JETTY-1415 Start/Stop Server and Client only once in test, code format
 + JETTY-1420 Set Host header for new request in RedirectListener
 + JETTY-1421 Implement RedirectListener.onException,onConnectionFailed
 + JETTY-1423 force connection to be closed returned
 + JETTY-1430 local JNDI contexts don't carry environment
 + JETTY-1434 Add a jsp that exercises jstl.
 + JETTY-1439 space in directory installation path causes classloader problem

jetty-8.0.1.v20110908 - 08 September 2011
 + 350634 Added Resource.newResource(File)
 + 356190 fix monodb tests  for changed test api
 + 356428 removed timed waits from test
 + 356693 reduce visibility to webapp of websocket implementations
 + 356695 jetty server jars are provided for websockets
 + 356726 Instead of the sessionDestroyed called sessionCreated after
   invalidate session
 + 356751 Add null protection to ServletContextHandler.doStop
 + 356823 correctly decode close codes.  Send not utf-8 close code.
 + 357058 Acceptor thread blocking

jetty-7.5.1.v20110908 - 08 September 2011
 + 350634 Added Resource.newResource(File)
 + 356190 fix monodb tests  for changed test api
 + 356428 removed timed waits from test
 + 356693 reduce visibility to webapp of websocket implementations
 + 356695 jetty server jars are provided for websockets
 + 356726 Instead of the sessionDestroyed called sessionCreated after
   invalidate session
 + 356751 Add null protection to ServletContextHandler.doStop
 + 356823 correctly decode close codes.  Send not utf-8 close code.
 + 357058 Acceptor thread blocking

jetty-8.0.0.v20110901 - 01 September 2011
 + 352565 cookie httponly flag ignored
 + 353073 better warnings
 + 353285 ServletSecurity annotation ignored
 + 356421 Upgraded websocket to draft 13 support

jetty-7.5.0.v20110901 - 01 September 2011
 + 356421 Upgraded websocket to draft 13 support
 + 353073 better warnings

jetty-7.5.0.RC2 - 30 August 2011
 + 293739 Hide stacks in named log testing. Various other minor log cleanups in
   output.
 + 352188 TestClient correctly processes --host option in jetty-websocket
 + 352222 Moved JmxMonitor functionality from Codehaus
 + 353014 TimeoutExchangeTest run time reduced
 + 353073 deprecated non factory method for websocket clients
 + 353192 Better warning for classes of wrong type
 + 353623 Added new methods to HttpExchange
 + 353624 HttpURI accepts java.net.URI object in constructor
 + 354080 ServletContextHandler allows to replace any subordinate handler when
   restarted
 + 355478 set public to HashedSession, looks like honest mistake and not by
   design to be this way
 + 355854 remove automatic conversion in favor of issuing a warning for
   jetty-web.xml that can't be processed
 + 356128 Moved integration tests from jetty-monitor to test-integration module
 + 356137 Upgrade to jsp implementation version 2.1.3-b10
 + 356144 added SelectorManager.setSelectorPriorityDelta(int)
 + JETTY-1410 handle 1xx in similar fashion to 401s and 302s

jetty-7.5.0.RC1 - 19 August 2011
 + 276670 SLF4J loggers show correct location information
 + 335001 Eliminate expected exceptions from log when running in JBoss
 + 355103 Make allowCredentials default to true in CrossOriginFilter
 + 355162 Allow creating an empty resource collection
 + JETTY-1410 HTTP client handles CONTINUE 100 response correctly
 + JETTY-1414 HashLoginService doesn't refresh realm if specified config
   filename is not an absolute platform specific value

jetty-8.0.0.RC0 - 16 August 2011
 + Merge from jetty-7.4.3
 + Enable annotations by default
 + 352565 cookie httponly flag ignored
 + 353285 ServletSecurity annotation ignored

jetty-8.0.0.M3 - 27 May 2011
 + 324505 Implement API login
 + 335500 request.getParts() throws a NullPointerException
 + 343472 isUserInRole does not prevent subsequent login call.
 + 346180 jsp-2.2 support
 + Updated to jetty-7.4.2.v20110526

jetty-7.5.0.RC0 - 15 August 2011
 + 298502 Handle 200 Connect responses with no content-length
 + 347484 / - > ${/} in some paths in grant codebases
 + 349005 add javadoc detailing the convenience hack of removing leading /'s
 + 351516 Refactored sessions to better support nosql session managers
 + 351576 Do not use deprecated method File.toURL()
 + 352046 Need try/catch around features set in XmlParser
 + 352133 Generally resolve java 1.5isms
 + 352176 xml parsing on startElement should be more flexible on using qName or
   localName
 + 352421 HttpURI paths beginning with '.'
 + 352684 Implemented spinning thread analyzer
 + 352786 GzipFilter fails to pass parameters to GzipResponseWrapper
 + 352999 ExpireTest running too long
 + 353073 WebSocketClient
 + 353095 maven-jetty-plugin: PermGen leak due to javax.el.BeanELResolver
 + 353165 addJars can follow symbolic link jar files
 + 353210 Bundle-Version in o.e.j.o.boot.logback fix
 + 353465 JAASLoginService ignores callbackHandlerClass
 + 353563 HttpDestinationQueueTest too slow
 + 353862 Improve performance of QuotedStringTokenizer.quote()
 + 354014 Content-Length is passed to wrapped response in GZipFilter
 + 354204 Charset encodings property file not used
 + 354397 RewriteRegexRule handles special characters in regex group
 + 354466 Typo in example config of jetty-plus.xml

jetty-7.4.5.v20110725 - 25 July 2011
 + 347484 / - > ${/} in some paths in grant codebases
 + 352133 resolve some 1.5isms
 + 352421 HttpURI paths beginning with '.'
 + 352786 GzipFilter fails to pass parameters to GzipResponseWrapper

jetty-7.4.4.v20110707 - 07 July 2011
 + 308851 Converted all jetty-client module tests to JUnit 4
 + 345268 JDBCSessionManager does not work with maxInactiveInterval = -1
 + 350397 SelectChannelConnector does not shutdown gracefully
 + 350634 Reverted FileResource constructor changes
 + 351039 Forward dispatch should retain locale
 + 351199 HttpServletResponse.encodeURL() wrongly encodes an url without path
   when cookies are disabled
 + JETTY-1153 Default charset/encoding of HTTP POST requests
 + JETTY-1380 Jetty Rewrite example does not work in Hightide

jetty-7.4.3.v20110701 - 01 July 2011
 + 295832 ProxyServlet more extensible and configurable
 + 302566 GZIP handler for embedded Jetty servers
 + 308851 Converted HttpExchangeTest and related tests to JUnit 4
 + 324704 JDBC Session Manager reloading session
 + 332200 Eliminate expected exceptions from log while using
   org.eclipse.jetty.jmx bundle
 + 347468 o.e.j.deploy.binding.GlobalWebappConfigBindingTest fails on Windows
   platform
 + 347617 Dynamically install/update/remove OSGi bundles discovered in the
   contexts folder
 + 347717 start.jar destroys dependent child of --exec
 + 347889 OSGi should follow directive visibility:=reexport for
   META-INF/web-fragments and resources
 + 347898 Close channel on JVM exceptions
 + 348652 jetty.sh starts two unix processes
 + 348935 Close A tag in directory listing
 + 349344 Passing empty query string to UrlEncoded#decodeTo(String, MultiMap,
   String) does not yield an empty map
 + 349738 set buffer sizes for http client in proxy servlet
 + 349870 proxy servlet protect continuation against fast failing exchanges
 + 349896 SCEP supports zero maxIdleTime
 + 349897 draft -09 websockets
 + 349997 MBeanContainer uses weak references
 + 350533 Add "Origin" to the list of allowed headers in CrossOriginFilter
 + 350634 Cleanup FileResource construction
 + 350642 Don't close SCEP during NIOBuffer manipulation
 + JETTY-1342 Recreate selector in change task
 + JETTY-1385 NPE in jetty client's
   HTttpExchange.setRequestContentSource(InputStream)
 + JETTY-1390 RewriteHandler handles encoded URIs

jetty-7.4.2.v20110526
 + 334443 Improve the ability to specify extra class paths using the Jetty
   Maven Plugin
 + 336220 tmp directory is not set if you reload a webapp with
   jetty-maven-plugin
 + 338364 Fixed expires header for set cookies
 + 345729 binding for managing server and system classes globally
 + 345615 Enable SSL Session caching
 + 345763 Source file is updated during the build
 + 345873 Update jetty-ssl.xml to new style
 + 345900 Handle IPv6 with default port
 + 346014 Fixed full HttpGenerator
 + 346124 ServletContext resources paths not resolved correctly when using UNC
   shares
 + 346179 o.e.j.util.ScannerTest fails on MacOS X platform
 + 346181 o.e.j.server.StressTest stalls on MacOS X platform
 + 346998 AbstractLifeCycle.isRunning() returns false if state changes from
   STARTING to STARTED during call
 + 346614 HttpConnection.handle() spins in case of SSL truncation attacks
 + 346764 OrderedGroupBinding deployment binding
 + 347137 Allow SSL renegotiations by default in HttpClient
 + 374174 Consistent mbean names
 + JETTY-1146 Encode jsessionid in sendRedirect
 + JETTY-1342 Recreate selector if wakeup throws JVM bug

jetty-7.4.1.v20110513
 + 288563 remove unsupported and deprecated --secure option
 + 332907 Add context property to ObjectName of JMX MBeans
 + 336056 Ability to override the computation of the ContextHandler to deploy
   the DefaultServlet on the HttpService
 + 340040 Support for a total timeout
 + 343083 Set nested dispatch type and connection
 + 343172 Check package implementor for version
 + 343277 add support for a context white list
 + 343352 make sure that jetty.osgi.boot is activated when a WAB is registered
 + 343482 refactored overlay deployer layout to use WAR layout
 + 343567 HttpClient does not limit the destination's exchange queue
 + 343680 Handle OSGi bundle jars not ending in ".war"
 + 343707 'REQUEST' is printed on console for each incoming HTTP request
 + 343923 flush timeouts applied to outer loop
 + 343936 Session idle calls unbind and remove listeners
 + 344059 Websockets draft-07
 + 344067 Add support for OSGi fragment bundles to add static resources to
   web-bundles
 + 344513 Attempting to set ConfigurationClasses in jetty-web.xml causes NPE
 + 344529 Ability to customize the error handling of the OSGi HttpService
 + 345047 Readded deprecated ScanningAppDeployer#setMonitoredDir
 + 345290 Weak references from SessionIdManager. HashSessionManager cleanup.
 + 345543 Always close endpoint on SSLException
 + 345656 Disambiguate SslContextFactory#validateCerts property
 + 345679 Allow setting an initialized KeyStore as keystore/truststore of
   SslContextFactory
 + 345704 jetty-nested works with forwarded SSL in cloudfoundry
 + JETTY-954 WebAppContext eats any start exceptions instead of stopping the
   server load
 + JETTY-1314 Handle bad URI encodings
 + JETTY-1324 Tested not using CESU-8 instead of UTF-8
 + JETTY-1326 Invoker names not hashCode based
 + JETTY-1343 IllegalArgumentException for bad % encodings
 + JETTY-1347 Updated ServletHander javadoc

jetty-7.4.0.v20110414
 + 342504 Scanner Listener
 + 342700 refine websocket API for anticipated changes
 + JETTY-1362 Set root cause of UnavailableException
 + Various test harness cleanups to avoid random failures

jetty-7.4.0.RC0
 + 324110 Added test harnesses for merging of QueryStrings.
 + 337685 Update websocket API in preparation for draft -07
 + 338627 HashSessionManager.getIdleSavePeriod returns milliseconds instead of
   seconds
 + 338807 Ignore content length in 1xx, 204, 304 responses
 + 338819 Externally control Deployment Manager application lifecycle
 + 339084 Fixed NPE with servlet 3.0 async listener
 + 339150 Validate client certificate when it is used for authentication
 + 339187 In the OSGi manifest of the jetty-all-server aggregate, mark
   javax.annotation as optional
 + 339543 Add configuration options for Certificate Revocation checking
 + 340265 Improve handling of io shutdown in SSL
 + 340621 Added SizedThreadPool interface
 + 340636 HashSessionManager lazy loads all sessions
 + 340838 Update ConnectHandler to perform half closes properly
 + 340878 Integrations should be able to load their own keystores
 + 340920 Dynamically assign RMI registry port for integration testing
 + 340949 Scanner delays file notifications until files are stable
 + 341006 Move inner enums out into separate file
 + 341105 Stack trace is printed for an ignored exception
 + 341145 WebAppContext MBean attribute serverClasses returns empty value
 + 341171 Locking in HttpDestination blocks all requests to the same address
 + 341206 Stop order is wrong in HandlerWrapper
 + 341255 org.eclipse.http usage in AJP/SessionId linkage
 + 341386 Remote close not detected by HttpClient
 + 341394 Remove 'Unavailable' JMX attributes of WebAppContext MBean
 + 341439 Blocking HttpClient does not use soTimeout for timeouts
 + 341561 Exception when adding o.e.j.s.DoSFilter as managed attribute
 + 341692 Fixed deadlock if stopped while starting
 + 341736 Split jetty-nested out of war module
 + 341726 JSONPojoConverter handles characters
 + 341992 Overlayed context deployer
 + 341694 Disable AJP buffer resizing
 + 341850 Protect QTP dump from bad stacks
 + JETTY-1245 Pooled Buffers implementation
 + JETTY-1354 Added jetty-nested
 + Ensure generated fragment names are unique
 + Added extra session removal test

jetty-8.0.0.M2 - 16 November 2010
 + 320073 Reconsile configuration mechanism
 + 321068 JSF2 fails to initialize
 + 324493 Registration init parameter handling null check, setInitParameters
   additive
 + 324505 Request.login method must throw ServletException if it cant login
 + 324872 allow disabling listener restriction from using *Registration
   interfaces
 + 327416 Change meaning of @HandlesTypes in line with latest interpretation by
   JSR315
 + 327489 Change meaning of @MultipartConfig to match servlet spec 3.0
   maintenance release 3.0a
 + 328008 Handle update to Servlet Spec 3 Section 8.2.3.h.ii
 + 330188 Reject web-fragment.xml with same <name> as another already loaded
   one
 + 330208 Support new wording on servlet-mapping and filter-mapping merging
   from servlet3.0a
 + 330292 request.getParts() returns only one part when the name is the same
 + Update to jetty-7.2.1.v20101111

jetty-7.3.1.v20110307 - 07 March 2011
 + 316382 Support a more strict SSL option with certificates
 + 333481 Handle UCS-4 codepoints in decode and encode
 + 335329 Moved blocking timeout handling to outside try catch
 + 336668 policy supports cert validation
 + 336691 Possible wrong length returned by ChannelEndPoint.flush() in case of
   RandomAccessFileBuffer
 + 336781 If xml parser is not validating, turn off external dtd resolution
 + 336793 Tee data filled and flushed from endpoint
 + 337258 Scanner start and end cycle notification
 + 337268 Allow specifying alias of a certificate to be used by SSL connector
 + 337270 Shared Timer for session management
 + 337271 Flush SSL endpoint when dispatch thread held forever
 + 337678 Readded optional async connection mode for HttpClient
 + 337685 Work in progress on draft 6 websockets
 + 337746 Fixed Session deIdle recursion
 + 337784 Improve HashSessionManager for session migrations
 + 337878 Extra tests of security constraints
 + 337896 HttpExchange.timeout does not override HttpClient.timeout
 + 337898 set client HttpConnection max idle time from exchange timeout
 + 338035 Default acceptors 0.25*CPUs and improved selector/acceptor thread
   names.
 + 338068 Leaking ConstraintMappings on redeploy
 + 338092 ProxyServlet leaks memory
 + 338607 Removed managed attributes when context is stopped
 + 338819 Externally control Deployment Manager application lifecycle
 + JETTY-1304 Allow quoted boundaries in Multipart filter
 + JETTY-1317 More elegent handling of bad URIs in requests
 + JETTY-1331 Allow alternate XML configuration processors (eg spring)
 + JETTY-1335 HttpClient's SelectConnector clean-up
 + JETTY-1333 HttpClient _timeout and _soTimeout is messed up
 + JETTY-1337 Workname cannot contain '.'
 + JETTY-1338 Trust default SecureRandom seed

jetty-7.3.0.v20110203 - 03 February 2011
 + JETTY-1259 NullPointerException in JDBCSessionIdManager when invalidating
   session (further update)
 + 296978 standardizing various Testing Util Classes to jetty-test-helper
 + 319178 test failure fix in jetty-util on windows
 + 320457 add SPNEGO support
 + 324505 Implement API login
 + 328872 Multi Jetty xml files not loading if directory is referenced in
   jetty.conf
 + 329746 client option to set just truststore and use strict ssl context
 + 331803 Update XML configuration files to use proper arguments for startup
   command in examples
 + 332179 Fixed formatting of negative dates
 + 332432 Scanner.java now always scanning the canonical form of File
 + 332517 Improved DefaultServlet debug
 + 332703 Cleanup context scope JNDI at stop
 + 332796 Annotations inheritance does not work with jetty7
 + 332799 100% CPU on redeploy session invalidation
 + 332937 Added Destroyable Dumpable interfaces and reworked dependent
   lifecycles, specially of JNDI
 + 333247 fix api compat issue in ConstraintSecurityHandler
 + 333415 wired up HttpInput.available and added test harnesses
 + 333481 Handle UTF-32 codepoints in decode and encode
 + 333608 tlds defined in web.xml are not picked up
 + 333679 Refactored jetty-jmx. Moved mbeans to modules
 + 333717 HttpExchange able to return local address used
 + 333771 System properties are not available inside XML configuration file by
   using the 'property' tag
 + 333875 Monitor public constructor
 + 333892 Improved JVM bug detection
 + 334062 It should be possible to embed in the jetty.home.bundle the ssl
   keystore files
 + 334229 javax-security needs to import the package javax.security.cert in its
   OSGi manifest
 + 334311 fix buffer reuse issue in CachedExchange
 + 335329 Stop SSL spin during handshake and renogotiate
 + 335361 Fixed 'jetty.sh check' to show current PID when JETTY_PID env.
   variable is set
 + 335641 Cleaned up dispatch handling to avoid key.interestOps==0 when
   undispatched
 + 335681 Improve ChannelEndPoint.close() to avoid spinning
 + 335836 Race when updating SelectChannelEndPoint._dispatched

jetty-7.2.2.v20101205 - 05 December 2010
 + JETTY-1308 327109 (re)fixed AJP handling of empty packets
 + 331703 Fixed failing OSGI test TestJettyOSGiBootWithJsp.java on MacOSX
 + 331567 IPAccessHandlerTest failed on MacOS fix
 + 328789 Clean up tmp files from test harnesses
 + 331230 Fixed low thread warnings when acceptors>threadpool
 + 331461 Fixed idle timeout for unflushed HTTP/1.0
 + JETTY-1307 Check that JarFileResource directories end with /
 + 330210 Improve performance of writing large bytes arrays
 + 330208 Support new wording on servlet-mapping and filter-mapping merging
   from servlet3.0a
 + 330188 Reject web-fragment.xml with same <name> as another already loaded
   one
 + 330229 Jetty tries to parse META-INF/*.tld when jsp-api is not on classpath,
   causing DTD entity resoluton to fail
 + 330265 start.jar --stop kills --exec subprocess
 + 330417 Atomic PUT in PutFilter
 + 330419 Reloading webapp duplicates StandardDescriptorProcessor
 + 330686 OSGi: Make org.eclipse.jetty.jsp-2.1 a fragment of
   org.apache.jasper.glassfish
 + 330732 Removed System.err debugging
 + 330764 Command line properties passed to start.jar --exec
 + JETTY-1297 Improved matching of vhosts so that a vhost match has priority

jetty-7.2.1.v20101111 - 11 November 2010
 + 324679 Fixed dedection of write before static content
 + 328199 Ensure blocking connectors always close socket
 + 328205 Improved SelectManager stopping
 + 328306 Serialization of FormAuthentication
 + 328332 Response.getContentType works with setHeader
 + 328523 Fixed overloaded setters in AppProvider
 + 328008 Handle update to Servlet Spec 3 Section 8.2.3.h.ii
 + 328778 Improved javadoc for secure session cookies
 + 328782 allow per connection max idle time to be set
 + 328885 web overrides do not override
 + 328988 Idle saving of session values
 + 329180 Spin check for Selector to stop
 + 329410 Enforce XmlConfiguration properties as Map<String,String>
 + 329602 only clear ServletContext attributes on doStop
 + 329642 Concurrent modification exception in Deployment Manager
 + 329643 Improved deployment of resource collections
 + JETTY-748 Prevent race close of socket by old acceptor threads
 + JETTY-1291 Extract query parameters even if POST content consumed
 + JETTY-1295 Contexts mixed up when hot-deploying on virtual hosts
 + JETTY-1297 Make ServletContext.getContext(String) virtual host aware

jetty-6.1.26 - 10 November 2010
 + JETTY-748 Prevent race close of socket by old acceptor threads
 + JETTY-1239 HTAccessHandler [allow from 127.0.0.1] does not work
 + JETTY-1291 Extract query parameters even if POST content consumed
 + JETTY-1293 Avoid usage of String.split
 + JETTY-1296 Always clear changes list in selectManager

jetty-6.1.26.RC0 - 20 October 2010
 + JETTY-547 Improved usage of shutdownOutput before close.
 + JETTY-912 add per exchange timeout
 + JETTY-1051 offer jetty.skip flag for maven plugin
 + JETTY-1096 exclude maven and plexus classes from jetty plugin
 + JETTY-1248 Infinite loop creating temp MultiPart files
 + JETTY-1264 Idle timer deadlock
 + JETTY-1271 Handle unavailable request
 + JETTY-1278 J2se6 SPI filter handling fix
 + JETTY-1283 Allow JSONPojoConvertorFactory to set fromJSON
 + JETTY-1287 rewrite handler thread safe issue resolved
 + JETTY-1288 info when atypical classloader set to WebAppContext
 + JETTY-1289 MRU cache for filter chains
 + JETTY-1292 close input streams after keystore.load()
 + 325468 Clean work webapp dir before unpack
 + 327109 Fixed AJP handling of empty packets
 + 327562 Implement all X-Forwarded headers in ProxyServlet

jetty-7.2.0.v20101020 - 20 October 2010
 + 289540 added javadoc into distribution
 + 297154 add source distribution artifact
 + 323985 Xmlconfiguration pulls start.jar config properties
 + 324369 Improved handling of multiple versions of
   draft-ietf-hybi-thewebsocketprotocol
 + 326734 Configure Digest maxNonceAge with Security handler init param
 + 327109 Fixed AJP handling of empty packets
 + 327183 Allow better configurability of HttpClient for TLS/SSL
 + 327469 removed needless java6 dependencies
 + 327562 Implement all X-Forwarded headers in ProxyServlet
 + 327601 Multipart Filter handles quoted tokens
 + 327725 Nested ResourceCaches
 + 328199 Ensure blocking connectors always close socket
 + 328205 Improved SelectManager stopping
 + 328273 Added serializable to default user identity
 + JETTY-1288 Info statement when atypical classloader set on WebAppContext
 + JETTY-1289 LRU cache for filter chains

jetty-7.2.0.RC0 - 01 October 2010
 + 314087 Simplified SelectorManager
 + 319334 Concurrent, sharable ResourceCache
 + 319370 WebAppClassLoader.Context
 + 319444 Two nulls are appended to log statements from ContextHanler$Context
 + 320073 Reconsile configuration mechanism
 + 320112 Websocket in aggregate jars
 + 320264 Removed duplicate mime.property entries
 + 320457 Added rfc2045 support to B64Code
 + 321232 BasicAuthenticator ignores bad Authorization header.
 + 321307 HashSessionManager calls passivation listeners.
 + 321730 SelectChannelEndPoint prints to System.err
 + 321735 HttpClient onException called for buffer overflow.
 + 322448 Added jetty-dir.css for directory listings
 + 322575 NPE in HotSwapHandler if old handler null
 + 322683 RewriteHandler thread safety
 + 323196 org.mortbay properties to org.eclipse
 + 323435 MovedContextHandler permanent redirection
 + 323464 IPv6 localhost with no Host header
 + 324110 Merge async dispatch parameters
 + 324158 Durable download or Orbit jars
 + 324260 Jetty-6 continuations handle complete calls
 + 324359 illegal actions on AsyncContext should not change its state.
 + 324360 validate input on getResource since loop logic obscures subclass
   input validation.
 + 324369 Implement draft-ietf-hybi-thewebsocketprotocol-01
 + 324377 Allow dispatch of ServletRequest and ServletResponse
 + 324379 Change content type after getWriter
 + 324501 Fire RequestListener.requestDestroyed in last-to-first order.
 + 324601 Check session expiry on access
 + 324679 Allow filter to write before static content
 + 324811 NPE in Server.dump
 + 324812 restore WebAppContext constructor used by geronimo integration
 + 325072 include to DefaultServlet of missing file throws
   FileNotFoundException
 + 325105 websocket ondisconnect fixed
 + 325128 websocket send during onConnect
 + 325468 Clean work webapp dir before unpack
 + 326612 Handle X-Forwarded-Proto header
 + JETTY-912 added per exchange timeout api
 + JETTY-1063 Plugin problems with spaces in classpath resource references
 + JETTY-1245 Do not use direct buffers with NIO SSL
 + JETTY-1249 Apply max idle time to all connectors
 + JETTY-1250 Parallel start of HandlerCollection
 + JETTY-1256 annotation and jta jars from Orbit
 + JETTY-1259 NullPointerException in JDBCSessionIdManager when invalidating
   session
 + JETTY-1261 errant listener usage in StandardDescriptorProcessor
 + JETTY-1263 JDBCSessionIdManager table creation fails on Oracle
 + JETTY-1265 Reason field option in client response
 + JETTY-1266 Destroy sessions before filters/servlets
 + JETTY-1268 Form Auth saves POST data
 + JETTY-1269 Improve log multithreadedness
 + JETTY-1270 Websocket closed endp protection
 + JETTY-1271 handled unavailable exception
 + JETTY-1279 Make jetty-plus.xml enable plus features for all webapps by
   default
 + JETTY-1281 Create new session after authentication
 + JETTY-1283 JSONPojoConvertorFactory can turn off fromJSON
 + Fix jetty-plus.xml for new configuration names
 + Added ignore to Logger interface
 + Improved debug dump

jetty-7.1.6.v20100715
 + 319519 Warn about duplicate configuration files
 + 319655 Reset HEAD status
 + JETTY-1247 synchronize recylcing of SSL NIO buffers
 + JETTY-1248 fix parsing of bad multiparts
 + JETTY-1249 Apply max idle time to all connectors
 + JETTY-1251 Replace then close selector for JVM bugs

jetty-8.0.0.M1 - 12 July 2010
 + 306350 Ensure jars excluded by ordering are not scanned for annotations
 + JETTY-1224 Change jetty-8 merge rules for fragment descriptors and
   annotations
 + Ensure <absolute-ordering> in web.xml overrides relative <ordering> in
   fragments
 + Ensure empty <absolute-ordering> implies exclusion of all fragments
 + Ensure servlet-api jar class inheritance hierarchy is scanned

jetty-7.1.5.v20100705
 + Update ecj to 3.6 Helios release drop
 + 288194 Add blacklist/whitelist to ProxyServlet and ProxyHandler
 + 296570 EOFException for HttpExchange when HttpClient.stop called.
 + 311550 The WebAppProvider should allow setTempDirectory
 + 316449 Websocket disconnect fix
 + 316584 Exception on startup if temp path has spaces and extractWAR=false
 + 316597 Removed null check and fixed name in Resource#hrefEncodeURI
 + 316970 jetty.sh fails to find JETTY_HOME in standard directories
 + 316973 jetty.sh claims java installation is invalid
 + 316976 removed quotes of JAVA_OPTIONS in jetty.sh
 + 317019 Date HTTP header not sent for HTTP/1.0 requests
 + 317759 Allow roles and constraints to be added after init
 + 317906 OPTIONS correctly handles TRACE
 + 318308 Correct quoting of unicode control characters
 + 318470 unboxing NPE protection in HttpConnection
 + 318551 Optional uncheck Printwriter
 + JETTY-1237 Save local/remote address to be available after close
 + 317007 Unable to run Jetty OSGi when
   -Dosgi.compatibility.bootdelegation=false
 + 316909 CNFE: org.xml.sax.SAXException on org.eclipse.jetty.osgi.boot start
   with jsp fragment
 + 317231 Ability to configure jetty with a fragment bundle that contains
   etc/jetty.xml
 + 319060 Support web-bundles that are not expanded (bundle is zipped)

jetty-6.1.25 - 26 July 2010
 + Jetty-6 is now in maintenance mode.
 + JETTY-1212 Long content lengths
 + JETTY-1214 Avoid ISE when scavenging invalid session
 + JETTY-1223 DefaultServlet: NPE when setting relativeResourceBase and
   resourceBase is not set
 + JETTY-1226 javax.activation needs to be listed in the system classes
 + JETTY-1237 Remember local/remote details of endpoint
 + JETTY-1251 protected against closed selector
 + COMETD-112 if two threads create the same channel, then create events may
   occur after subscribe events
 + 320264 Removed duplicate mime.property entries

jetty-7.1.4.v20100610
 + 298551 SslSocketConnector does not need keystore stream
 + 295715 AbstractSessionManager decoupled from Context
 + 292326 Stop continuations if server is stopped.
 + 292814 Make QoSFilter and DoSFilter JMX manageable
 + 293222 Improve request log to handle/show asynchronous latency
 + 294212 Can not customize session cookie path
 + 301608 Deregister shutdown hooks
 + 302350 org.eclipse.jetty.server.NCSARequestLog is missing JavaDoc
 + 303661 jetty.sh failes if JETTY_HOME is not writeable
 + 304100 Better document JMX setup in jetty-jmx.xml
 + 305300 AsyncContext.start dispatches runnable
 + 314299 Create test harness for JDBCLoginService
 + 314581 Implement the Sec-Websocket handshake
 + 315190 CrossOriginFilter avoid headers not understood by WebSocket
 + 315687 included init script fails to test for JETTY_HOME as empty
 + 315715 Improved Cookie version handling. Server.setMaxCookieVersion
 + 315744 Fixed STOP.PORT and STOP.KEY in start.jar
 + 315748 Removed --fromDaemon from start.jar (replaced with --daemon)
 + 315925 Improved context xml configuration handling
 + 315995 Incorrect package name in system classes list
 + 316119 Fixed maxIdleTime for SocketEndPoint
 + 316254 Implement @DeclareRoles
 + 316334 Breaking change on org.eclipse.jetty.client.HttpExchange
 + 316399 Debug output in MultiPartFilter
 + 316413 Restarting webapp for packed war fails
 + 316557 OSGi HttpService failure due to undeployed context handlers
 + JETTY-547 Delay close after shutdown until request read
 + JETTY-1231 Support context request log handler

jetty-7.1.3.v20100526
 + 296567 HttpClient RedirectListener handles new HttpDestination
 + 297598 JDBCLoginService uses hardcoded credential class
 + 305898 Websocket handles query string in URI
 + 307457 Exchanges are left unhandled when connection is lost
 + 313205 Unable to run test-jdbc-sessions tests
 + 314177 JSTL support is broken
 + 314009 jetty.xml configuration file on command line
 + 314459 support maven3 for builds

jetty-7.1.2.v20100523
 + 308866 Update test suite to JUnit4 - Module jetty-util
 + 312948 Recycle SSL crypto buffers
 + 313196 randomly allocate ports for session test.
 + 313278 Implement octet ranges in IPAccessHandler
 + 313336 secure websockets
 + 314009 updated README.txt
 + Update links to jetty website and wiki on test webapp

jetty-7.1.1.v20100517
 + 302344 Make the list of available contexts if root context is not configured
   optional
 + 304803 Remove TypeUtil Integer and Long caches
 + 306226 HttpClient should allow changing the keystore and truststore type
 + 308857 Update test suite to JUnit4 - Module jetty-jndi
 + 308856 Update test suite to JUnit4 - Module jetty-jmx
 + 308860 Update test suite to JUnit4 - Module jetty-rewrite
 + 308850 Update test suite to JUnit4 - Module jetty-annotations
 + 308853 Update test suite to JUnit4 - Module jetty-deploy
 + 308854 Update test suite to JUnit4 - Module jetty-http
 + 308859 Update test suite to JUnit4 - Module jetty-policy
 + 308858 Update test suite to JUnit4 - Module jetty-plus
 + 308863 Update test suite to JUnit4 - Module jetty-servlet
 + 308855 Update test suite to JUnit4 - Module jetty-io
 + 308862 Update test suite to JUnit4 - Module jetty-server
 + 308867 Update test suite to JUnit4 - Module jetty-webapp
 + 310918 Fixed write blocking for client HttpConnection
 + 312526 Protect shutdown thread initialization during shutdown

jetty-7.1.0 - 05 May 2010
 + 306353 fixed cross context dispatch to root context.
 + 311154 Added deprecated StringBuffer API for backwards compatibility
 + 311554 Protect shutdown thread from Server#doStop
 + 312243 Optimized timeout handling

jetty-7.1.0.RC1 - 05 May 2010
 + 286889 Allow System and Server classes to be set on Server instance and when
   applied to all webapps
 + 291448 SessionManager has isCheckingRemoteSessionIdEncoding
 + 296650 JETTY-1198 reset idle timeout on request body chunks
 + 297104 HTTP CONNECT does not work correct with SSL destinations
 + 306782 Close connection when expected 100 continues is not sent
 + 308848 Update test suite to JUnit4 - Module jetty-ajp
 + 308861 Update test suite to JUnit4 - Module jetty-security
 + 308864 Update test suite to JUnit4 - Module jetty-servlets
 + 308865 Update test suite to JUnit4 - Module jetty-start
 + 308868 Update test suite to JUnit4 - Module jetty-websocket
 + 308869 Update test suite to JUnit4 - Module jetty-xml
 + 309153 Hide extracted WEB-INF/lib when running a non-extracted war
 + 309369 Added WebSocketLoadTest
 + 309686 Fixed response buffers usage
 + 310094 Improved start.jar options handling and configs
 + 310382 NPE protection when WAR is not a file
 + 310562 SslSocketConnector fails to start if excludeCipherSuites is set
 + 310634 Get the localport when opening a server socket.
 + 310703 Update test suite to JUnit4 - Module tests/test-integration
 + 310918 Synchronize content exchange
 + 311154 Use Appendable in preference to StringBuilder/StringBuffer in APIs
 + 311362 Optional org.eclipse.jetty.util.log.stderr.SOURCE
 + JETTY-1030 Improve jetty.sh script
 + JETTY-1142 Replace Set-Cookies with same name

jetty-7.1.0.RC0 - 27 April 2010
 + 294563 Websocket client connection
 + 297104 Improve handling of CONNECT method
 + 306349 ProxyServlet does not work unless deployed at /
 + 307294 Add AbstractLifeCycle.AbstractLifeCycleListener implementation
 + 307847 Fixed combining mime type parameters
 + 307898 Handle large/async websocket messages
 + 308009 ObjectMBean incorrectly casts getTargetException() to Exception
 + 308420 convert jetty-plus.xml to use DeploymentManager
 + 308925 Protect the test webapp from remote access
 + 309466 Removed synchronization from StdErrLog
 + 309765 Added JSP module
 + 310051 _configurationClasses now defaults to null in WebAppContext
 + 310094 Improved start.jar usage and config files
 + 310431 Default ErrorHandler as server Bean
 + 310467 Allow SocketConnector to create generic Connection objects
 + 310603 Make Logger interface consistent
 + 310605 Make a clean room implementation of the JSP logger bridge
 + Add AnnotationConfiguration to jetty-plus.xml
 + Fix jetty-plus.xml reference to addLifeCycle
 + JETTY-1200 SSL NIO Endpoint wraps non NIO buffers
 + JETTY-1202 Use platform default algorithm for SecureRandom
 + Merged 7.0.2.v20100331
 + Add NPE protection to ContainerInitializerConfiguration
 + Temporarily remove jetty-osgi module to clarify jsp version compatibility
 + JETTY-1212 handle long content lengths
 + JETTY-1214 avoid ISE when scavenging invalid session
 + JETTY-903 Stop both caches

jetty-7.0.2.v20100331 - 31 March 2010
 + 297552 Don't call Continuation timeouts from acceptor tick
 + 298236 Additional unit tests for jetty-client
 + 306783 NPE in StdErrLog when Throwable is null
 + 306840 Suppress content-length in requests with no content
 + 306880 Support for UPGRADE in HttpClient
 + 306884 Suspend with timeout <=0 never expires
 + 306782 httpbis interpretation of 100 continues. Body never skipped
 + 307589 updated servlet 3.0 continuations for final API
 + Take excess logging statements out of startup
 + Ensure webapps with no WEB-INF don't scan WEB-INF/lib
 + Allow Configuration array to be set on Server instance for all web apps

jetty-6.1.24 - 21 April 2010
 + JETTY-903 Stop both caches
 + JETTY-1198 reset idle timeout on request body chunks
 + JETTY-1200 SSL NIO Endpoint wraps non NIO buffers
 + JETTY-1211 SetUID loadlibrary name and debug
 + 308925 Protect the test webapp from remote access
 + COMETD-99 ClientImpl logs exceptions in listeners with "debug" level
 + COMETD-100 ClientImpl logs "null" as clientId
 + COMETD-107 Reloading the application with reload extension does not fire
   /meta/connect handlers until long poll timeout expires
 + Upgraded to cometd 1.1.1 client

jetty-6.1.23 - 02 April 2010
 + JSON parses NaN as null
 + Updated JSP to 2.1.v20091210
 + COMETD-28 Improved concurrency usage in Bayeux and channel handling
 + COMETD-46 reset ContentExchange content on resend
 + COMETD-58 Extension.rcv() return null causes NPE in
   AbstractBayeux.PublishHandler.publish
 + COMETD-59 AcknowledgeExtension does not handle null channel in Message
 + COMETD-62 Delay add listeners until after client construction
 + 296569 removeLifeCycleListener() has no effect
 + 292800 ContextDeployer - recursive setting is undone by FilenameFilter
 + 300178 HttpClients opens too many connections that are immediately closed
 + 304658 Inconsistent Expires date format in Set-Cookie headers with maxAge=0
 + 304698 org.eclipse.jetty.http.HttpFields$DateGenerator.formatCookieDate()
   uses wrong (?) date format
 + 306331 Session manager is kept after call to doScope
 + 306840 suppress content-length in requests without content
 + Remove references to old content in HttpClient client tests for www.sun.com
 + JETTY-875 Allow setting of advice field in response to Handshake
 + JETTY-983 Range handling cleanup
 + JETTY-1133 Handle multiple URL ; parameters
 + JETTY-1134 BayeuxClient: Connect msg should be sent as array
 + JETTY-1149 transient should be volatile in AbstractLifeCycle
 + JETTY-1153 System property for UrlEncoded charset
 + JETTY-1155 HttpConnection.close notifies HttpExchange
 + JETTY-1156 SSL blocking close with JVM Bug busy key fix
 + JETTY-1157 Don't hold array passed in write(byte[])
 + JETTY-1158 NPE in StdErrLog when Throwable is null
 + JETTY-1161 An Extension that measures round-trip delay for cometd messages.
 + JETTY-1162 Add support for async/sync message delivery to BayeuxClient
 + JETTY-1163 AJP13 forces 8859-1 encoding
 + JETTY-1168 Don't hold sessionIdManager lock when invalidating sessions
 + JETTY-1170 NPE on client when server-side extension returns null
 + JETTY-1174 Close rather than finish Gzipstreams to avoid JVM leak
 + JETTY-1175 NPE in TimesyncExtension
 + JETTY-1176 NPE in StatisticsExtension if client is null
 + JETTY-1177 Allow error handler to set cacheControl
 + JETTY-1178 Make continuation servlet to log the incoming JSON in case of
   parsing errors
 + JETTY-1180 Extension methods are wrongly called
 + JETTY-1182 COMETD-76 do not lock client while sending messages.
 + JETTY-1183 AcknowledgedMessagesClientExtension does not handle correctly
   message resend when client long polls again
 + JETTY-1186 Better document JMX setup in jetty-jmx.xml
 + JETTY-1188 Null old jobs in QueuedThreadPool
 + JETTY-1191 Limit size of ChannelId cache
 + JETTY-1192 Fixed Digested POST and HttpExchange onRetry
 + JETTY-1193 Exception details are lost in AbstractCometdServlet.getMessages
 + JETTY-1195 Coalesce buffers in ChannelEndPoint.flush()
 + JETTY-1196 Enable TCP_NODELAY by default in client connectors
 + JETTY-1197 SetUID module test fails when using Java 1.6 to build
 + JETTY-1199 FindBugs cleanups
 + JETTY-1205 Memory leak in browser-to-client mapping
 + JETTY-1207 NPE protection in FormAuthenticator
 + JETTY-1202 Use platfrom default algorithm for SecureRandom

jetty-7.0.2.RC0
 + JSON parses NaN as null
 + 290765 Reset input for HttpExchange retry.
 + 292799 WebAppDeployer - start a started context?
 + 292800 ContextDeployer - recursive setting is undone by FilenameFilter
 + 294799 when configuring a webapp, don't look for WEB-INF/jetty6-web.xml
 + 296569 removeLifeCycleListener() has no effect
 + 296765 JMX Connector Server and ShutdownThread
 + 297421 Hide server/system classes from WebAppClassLoader.getResources
 + 297783 Handle HEAD reponses in HttpClient
 + 298144 Unit test for jetty-client connecting to a server that uses Basic
   Auth
 + 298145 Reorganized test harness to separate the HTTP PUT and HTTP GET test
   URLs
 + 298234 Unit test for jetty-client handling different HTTP error codes
 + 298667 DeploymentManager uses ContextProvider and WebAppProvider
 + 299455 Enum support in JSONPojoConvertor
 + 300178 HttpClients opens too many connections that are immediately closed
 + 300733 Jars from lib/ext are not visible for my web application
 + 300933 AbstractConnector uses concurrent objects for stats
 + 301089 Improve statistics available in StatisticsHandler and
   AbstractConnector
 + 302018 Improve statistics available in AbstractSessionHandler
 + 302198 Rename HttpClient authorization classes to Authentication
 + 302244 invalid configuration boolean conversion in FormAuthenticator
 + 302246 redirect loop using form authenticator
 + 302556 CrossOriginFilter does not work correctly when
   Access-Control-Request-Headers header is not present
 + 302669 WebInfConfiguration.unpack() unpacks WEB-INF/* from a
   ResourceCollection, breaking JSP reloading with ResourceCollections
 + 303526 Added include cyphers
 + 304307 Handle ;jsessionid in FROM Auth
 + 304532 Skip some tests on IBM JVMs until resolved
 + 304658 Inconsistent Expires date format in Set-Cookie headers with maxAge=0
 + 304698 org.eclipse.jetty.http.HttpFields$DateGenerator.formatCookieDate()
   uses wrong (?) date format
 + 304781 Reset HttpExchange timeout on slow request content.
 + 304801 SSL connections FULL fix
 + 306330 Flush filter chain cache after Invoker servlet
 + 306331 Session manager is kept after call to doScope
 + JETTY-776 Make new session-tests module to concentrate all reusable session
   clustering test code
 + JETTY-910 Allow request listeners to access session
 + JETTY-983 Range handling cleanup
 + JETTY-1151 JETTY-1098 allow UTF-8 with 0 carry bits
 + JETTY-1153 System property for UrlEncoded charset
 + JETTY-1155 HttpConnection.close notifies HttpExchange
 + JETTY-1156 SSL blocking close with JVM Bug busy key fix
 + JETTY-1157 Don't hold array passed in write(byte[])
 + JETTY-1163 AJP13 forces 8859-1 encoding
 + JETTY-1177 Allow error handler to set cacheControl
 + JETTY-1179 Persistant session tables created on MySQL use wrong datatype
 + JETTY-1184 shrink thread pool even with frequent small jobs
 + JETTY-1133 Handle multiple URL ; parameters
 + JETTY-1174 Close rather than finish Gzipstreams to avoid JVM leak
 + JETTY-1192 Fixed Digested POST
 + JETTY-1199 FindBugs cleanups
 + COMETD-46 reset ContentExchange response content on resend
 + Added IPAccessHandler
 + Updated Servlet3Continuation to final 3.0.20100224
 + 305997 Coalesce buffers in ChannelEndPoint.flush()
 + 306028 Enable TCP_NODELAY by default in client connectors <<<<<<< HEAD

jetty-8.0.0.M0 - 28 February 2010
 + Updated servlet 3.0 spec 20100224
 + Merged 7.0.1.v20091116
 + Updated to cometd 1.0.1

jetty-7.0.1.v20091125 - 25 November 2009
 + =======

jetty-7.0.1.v20091125 - 25 November 2009
 + >>>>>>> origin/master
 + 274251 DefaultServlet supports exact match mode.
 + 288401 HttpExchange.cancel() Method Unimplemented
 + 289027 deobfuscate HttpClient SSL passwords
 + 289265 Test harness for async input
 + 289959 Improved ContextDeployer configuration
 + 289960 start.jar assumes command line args are configs
 + 291019 Fix default DEBUG option; "-D.DEBUG=true" now works
 + 291340 Race condition in onException() notifications
 + 291543 make bin/*.sh scripts executable in distribution
 + 291589 Update jetty-rewrite demo
 + 292642 Fix errors in embedded Jetty examples
 + 292825 Continuations ISE rather than ignore bad transitions
 + 292546 Proactively enforce HttpClient idle timeout
 + 293222 Improved StatisticsHandler for async
 + 293506 Unable to use jconsole with Jetty when running with security manager
 + 293557 Add "jad" mime mapping
 + 294154 Patched jetty-osgi
 + 294224 HttpClient timeout setting has no effect when connecting to host
 + 294345 Support for HTTP/301 + HTTP/302 response codes
 + 294563 Initial websocket implementation
 + JETTY-937 More JVM bug work arounds. Insert pause if all else fails
 + JETTY-983 Send content-length with multipart ranges
 + JETTY-1114 unsynchronised WebAppClassloader.getResource(String)
 + JETTY-1121 Merge Multipart query parameters
 + JETTY-1122 Handle multi-byte utf that causes buffer overflow
 + JETTY-1125 TransparentProxy incorrectly configured for test webapp
 + JETTY-1129 Filter control characters out of StdErrLog
 + JETTY-1135 Handle connection closed before accepted during JVM bug work
   around
 + JETTY-1144 fixed multi-byte character overflow
 + JETTY-1148 Reset partially read request reader.
 + COMETD-34 Support Baeyux MBean
 + Fixed XSS issue in CookieDump demo servlet.
 + Improved start.jar usage text for properties
 + Promoted Jetty Centralized Logging from Sandbox
 + Promoted Jetty WebApp Verifier from Sandbox
 + Refactored continuation test harnessess
 + Fixed client abort asocciation
 + CQ-3581 jetty OSGi contribution
 + Moved centralized logging and verifier back to sandbox
 + CVE-2009-3555 Prevent SSL renegotiate for SSL vulnerability
 + 295421 Cannot reset() a newly created HttpExchange: IllegalStateException 0
   => 0
 + 295562 CrossOriginFilter does not work with default values in Chrome and
   Safari

jetty-7.0.0.v20091005 - 05 October 2009
 + 291340 Race condition in onException() notifications

jetty-6.1.21 - 22 September 2009
 + JETTY-719 Document state machine of jetty http client
 + JETTY-933 State == HEADER in client
 + JETTY-936 Improved servlet matching and optimized
 + JETTY-1038 ChannelId.isParentOf returns the wrong result
 + JETTY-1061 Catch exceptions from cometd listeners
 + JETTY-1072 maven plugin handles context path not as documented
 + JETTY-1080 modified previous fix for windows
 + JETTY-1084 HEAD command not setting content-type in response under certain
   circumstances
 + JETTY-1090 resolve inifinte loop condition for webdav listener
 + JETTY-1092 MultiPartFilter can be pushed into infinite loop
 + JETTY-1093 Request.toString throws exception when size exceeds 4k
 + JETTY-1098 Default form encoding is UTF8
 + JETTY-1099 Improve cookie handling in BayeuxClient
 + JETTY-1100 extend setuid feature to allow setting max open file descriptors
 + JETTY-1102 Wrong usage of deliver() in private chat messages
 + JETTY-1108 SSL EOF detection
 + JETTY-1109 Improper handling of cookies in Terracotta tests
 + JETTY-1112 Response fails if header exceeds buffer size
 + JETTY-1113 IllegalStateException when adding servlet filters
   programmatically
 + JETTY-1114 Unsynchronize webapp classloader getResource
 + 282543 HttpClient SSL buffer size fix
 + 288055 fix jetty-client for failed listener state machine
 + 288153 reset exchange when resending
 + 288182 PUT request fails during retry
 + Fix DefaultServletTest for windows
 + Update Jetty implementation of com.sun.net.httpserver.*
 + Include tmp directory sweeper in build
 + Streamline jetty-jboss build, update sar to QueuedThreadPool

jetty-7.0.0.RC6 - 21 September 2009
 + Fixed XSS issue in CookieDump demo servlet.
 + 289958 StatisticsServlet incorrectly adds StatisticsHandler
 + 289960 start.jar assumes command line args are configs
 + 290081 Eager consume LF after CR
 + 290761 HttpExchange isDone handles intercepted events.
 + JETTY-719 Document state machine of jetty http client
 + JETTY-780 CNFE during startup of webapp with spring-context >= 2.5.1
 + JETTY-936 274251 Improved servlet matching and optimized'
 + JETTY-1080 modify previous fix to work on windows
 + JETTY-1084 HEAD command not setting content-type in response under certain
   circumstances
 + JETTY-1086 Use UncheckedPrintWriter & cleaned up HttpStatus.Code usage
 + JETTY-1090 resolve potential infinite loop with webdav listener
 + JETTY-1092 MultiPartFilter can be pushed into infinite loop
 + JETTY-1093 Request.toString throws exception when size exceeds 4k
 + JETTY-1098 Default form encoding is UTF8
 + JETTY-1101 Updated servlet3 continuation constructor
 + JETTY-1105 Custom error pages aren't working
 + JETTY-1108 SSL EOF detection
 + JETTY-1112 Response fails if header exceeds buffer size
 + JETTY-1113 IllegalStateException when adding servlet filters
   programmatically
 + 280723 Add non blocking statistics handler
 + 282543 HttpClient SSL buffer size fix
 + 283357 org.eclipse.jetty.server.HttpConnectionTest exceptions
 + 288055 jetty-client fails to resolve failed resolution attempts correctly
 + 288153 jetty-client resend doesn't reset exchange
 + 288466 LocalConnector is not thread safe
 + 288514 AbstractConnector does not handle InterruptedExceptions on shutdown
 + 288772 Failure to connect does not set status to EXCEPTED
 + 289146 formalize reload policy functionality
 + 289156 jetty-client: no longer throw runtime exception for bad authn details
 + 288182 PUT request fails during retry
 + 289221 HttpExchange does not timeout when using blocking connector
 + 289285 org.eclipse.jetty.continuation 7.0.0.RC5 imports the
   org.mortbay.util.ajax package
 + 289686 HttpExchange.setStatus() has too coarse synchronization
 + Tweak DefaultServletTest under windows
 + Copy VERSION.txt to distro
 + Remove printlns from jetty-plus

jetty-6.1.20 - 27 August 2009
 + JETTY-838 Don't log and throw
 + JETTY-874 Better error on full header.
 + JETTY-960 Support ldaps
 + JETTY-1046 maven-jetty-jspc-plugin keepSources takes affect only in
   packageRoot
 + JETTY-1057 XSS error page
 + JETTY-1065 Add RedirectRegexRule to provide match/replace/group redirect
   support
 + JETTY-1066 Send 400 error for request URI parse exceptions
 + JETTY-1068 Avoid busy flush of async SSL
 + JETTY-1069 Adjust Bayeux Java client backoff algorithm
 + JETTY-1070 Java Bayeux Client not sending /meta/disconnect on stop
 + JETTY-1074 JMX thread manipulation
 + JETTY-1077 HashSSORealm shares Principals between UserRealms
 + JETTY-1078 Automatic JSON Pojo Conversion
 + JETTY-1079 ResourceCollection.toString() can throw IllegalStateException
 + JETTY-1080 Ignore files that would be extracted outside the destination
   directory when unpacking WARs
 + JETTY-1081 Handle null content type in GzipFilter
 + JETTY-1084 Disable GzipFilter for HEAD requests
 + JETTY-1085 Allow url sessionID if cookie invalid
 + JETTY-1086 Added UncheckedPrintWriter to avoid ignored EOFs
 + JETTY-1087 Chunked SSL non blocking input
 + JETTY-1098 Upgrade jsp to SJSAS-9_1_1-B60F-07_Jan_2009
 + 283513 Check endp.isOpen when blocking read
 + 283818 fixed merge of forward parameters
 + 285006 Fixed NPE in AbstractConnector during shutdown
 + 286535 ContentExchange status code
 + 286911 Clean out cache when recycling HTTP fields
 + COMETD-7 max latency config for lazy messages
 + Added getSubscriptions to cometd client
 + Made unSubscribeAll public on cometd client
 + Removed clearing of queue in unSubscribeAll for cometd client
 + Update test-jndi and test-annotation examples for atomikos 3.5.5
 + Clarified cometd interval timeout and allow per client intervals
 + Update Main.main method to call setWar
 + Added DebugHandler

jetty-7.0.0.RC5 - 27 August 2009
 + 286911 Clean out cache when recycling HTTP fields
 + JETTY-838 Don't log and throw
 + JETTY-874 Better header full warnings
 + JETTY-960 Support for ldaps
 + JETTY-1081 Handle null content type in GzipFilter
 + JETTY-1084 Disable GzipFilter for HEAD requests
 + JETTY-1085 Allow url sessionID if cookie invalid
 + JETTY-1086 Added UncheckedPrintWriter to avoid ignored EOFs
 + JETTY-1087 Chunked SSL non blocking input
 + 287496 Use start.ini always and added --exec
 + 287632 FilterContinuations for blocking jetty6

jetty-6.1.19 - 01 July 2009
 + JETTY-799 shell script for jetty on cygwin
 + JETTY-863 Non blocking stats handler
 + JETTY-937 Further Improvements for sun JVM selector bugs
 + JETTY-970 BayeuxLoadGenerator latency handling
 + JETTY-1011 Grizzly uses queued thread pool
 + JETTY-1028 jetty:run plugin should check for the web.xml from the overlays
   if not found in src/main/webapp/WEB-INF/
 + JETTY-1029 Handle quoted cookie paths
 + JETTY-1031 Handle large pipeline
 + JETTY-1033 jetty-plus compiled with jdk1.5
 + JETTY-1034 Cookie parsing
 + JETTY-1037 reimplemented channel doRemove
 + JETTY-1040 jetty.client.HttpConnection does not handle non IOExceptions
 + JETTY-1042 Avoid cookie reuse on shared connection
 + JETTY-1044 add commons-daemon support as contrib/start-daemon module
 + JETTY-1045 Handle the case where request.PathInfo() should be "/*"
 + JETTY-1046 maven-jetty-jspc-plugin keepSources takes affect only in
   packageRoot
 + JETTY-1047 Cometd client can grow cookie headers
 + JETTY-1048 Default servlet can handle partially filtered large static
   content
 + JETTY-1049 Improved transparent proxy usability
 + JETTY-1054 Avoid double deploys
 + JETTY-1055 Cookie quoting
 + JETTY-1057 Error page stack trace XSS
 + JETTY-1058 Handle trailing / with aliases on
 + JETTY-1062 Don't filter cometd message without data

jetty-7.0.0.RC4 - 18 August 2009
 + 286185 Implement ability for JSON implementation to automatically register
   convertors
 + Added discoverable start options
 + 286535 ContentExchange status code
 + 285891 SessionAuthentication is serializable
 + JETTY-1079 ResourceCollection.toString
 + 279820 Fixed HotSwapHandler
 + JETTY-1080 Ignore files that would be extracted outside the destination
   directory when unpacking WARs
 + JETTY-1057 XSS error page

jetty-7.0.0.RC3 - 07 August 2009
 + 277403 remove system properties
 + JETTY-1074 JMX thread manipulation
 + Improved deferred authentication handling
 + 285697 extract parameters if dispatch has query
 + 282447 concurrent destinations in HttpClient
 + 283172 fix Windows build, broken on directory creation with the
   DefaultServlet
 + 283375 additional error-checking on SSL connector passwords to prevent NPE
 + 283513 Check endp.isOpen when blocking read

jetty-7.0.0.RC2 - 29 June 2009
 + 283844 Webapp / TLD errors are not clear
 + 283375 improved extensibility of SSL connectors
 + 283818 fixed merge of forward parameters
 + backport jetty-8 annotation parsing to jetty-7
 + Disassociate method on IdentityService
 + 284510 Enhance jetty-start for diagnosis and unit testing
 + 284475 update jetty.sh for new OPTIONS syntax
 + Added DebugHandler
 + Added JavaUtilLog for Jetty logging to java.util.logging framework
 + 284981 Implement a cross-origin filter
 + Improved handling of overlays and resourceCollections
 + 285006 fix AbstractConnector NPE during shutdown.

jetty-7.0.0.RC1 - 15 June 2009
 + JETTY-1066 283357 400 response for bad URIs
 + JETTY-1068 Avoid busy flush of async SSL
 + 283344 Startup on windows is broken

jetty-7.0.0.RC0 - 08 June 2009
 + JETTY-967 create standalone build for PKCS12Import at codehaus
 + JETTY-1056 update jetty-ant module for Jetty 7 at codehaus trunk
 + JETTY-1058 Handle trailing / with aliases
 + 280843 Buffer pool uses isHeader
 + 271535 Adding integration tests, and enabling RFC2616 tests
 + 281287 Handle date headers before 1 Jan 1970
 + 282807 Better handling of 100 continues if response committed.

jetty-7.0.0.M4 - 01 June 2009
 + 281059 NPE in QTP with debug on
 + JETTY-799 shell script for jetty on cygwin
 + JETTY-1031 Handle large pipeline
 + JETTY-1034 Cookie parsing
 + JETTY-1042 Prevent cookie leak between shared connection
 + JETTY-1048 Fix for large partially filtered static content
 + JETTY-1049 Improved transparent proxy usability
 + JETTY-1054 Avoid double deploys
 + JETTY-1055 Cookie quoting
 + JETTY-1057 Error page stack trace XSS

jetty-7.0.0.M3 - 20 June 2009
 + fixed race with expired async listeners
 + refactored configuration mechanism
 + added WebAppContext.setConfigurationDiscovered for servlet 3.0 features
 + 274251 Allow dispatch to welcome files that are servlets (configurable)
 + 277403 Cleanup system property usage.
 + 277798 Denial of Service Filter
 + Portable continuations for jetty6 and servlet3
 + Refactored continuations to only support response wrapping
 + Added ContinuationThrowable
 + 276545 Quoted cookie paths
 + 279725 Support 100 and 102 expectations
 + Refactored AbstractBuffers to HttpBuffers for performance
 + Numerous cleanups from static code analysis
 + 280707 client.HttpConnection does not catch and handle non-IOExceptions
 + 281470 Handle the case where request.PathInfo() should be "/*"

jetty-7.0.0.M2 - 18 May 2009
 + JETTY-937 Work around Sun JVM bugs
 + JETTY-941 Linux chkconfig hint
 + JETTY-959 CGI servlet doesn't kill the CGI in case the client disconnects
 + JETTY-980 Fixed ResourceHandler ? handling, and bad URI creation in listings
 + JETTY-996 Make start-stop-daemon optional
 + 273767 Update to use geronimo annotations spec 1.1.1
 + JETTY-1003 java.lang.IllegalArgumentException: timeout can't be negative
 + JETTY-1004 CERT VU#402580 Canonical path handling includes ? in path segment
 + JETTY-1013 MySql Error with JDBCUserRealm
 + JETTY-1014 Enable start-stop-daemon by default on jetty.sh
   (START_STOP_DAEMON=1)
 + JETTY-1015 Reduce BayeuxClient and HttpClient lock contention
 + JETTY-1020 ZipException in org.mortbay.jetty.webapp.TagLibConfiguration
   prevents all contexts from being loaded
 + 275396 Added ScopedHandler to set servlet scope before security handler

jetty-6.1.18 - 16 May 2009
 + JETTY-937 Improved work around sun JVM selector bugs
 + JETTY-1004 CERT VU#402580 Canonical path handling includes ? in path segment
 + JETTY-1008 ContinuationBayeux destroy is called
 + JETTY-1013 MySql Error with JDBCUserRealm
 + JETTY-1014 Enable start-stop-daemon by default on jetty.sh
   (START_STOP_DAEMON=1)
 + JETTY-1015 Reduce BayeuxClient and HttpClient lock contention
 + JETTY-1017 HttpDestination has too coarse locking
 + JETTY-1018 Denial of Service Filter
 + JETTY-1020 ZipException in org.mortbay.jetty.webapp.TagLibConfiguration
   prevents all contexts from being loaded
 + JETTY-1022 Removed several 1.5isms

jetty-5.1.15 - 18 May 2009
 + JETTY-418 synchronized load class
 + JETTY-1004 CERT VU402580 Canonical path handling includes ? in path segment
 + Fixes for CERT438616-CERT237888-CERT21284

jetty-6.1.17 - 30 April 2009
 + JETTY-936 Make optional dispatching to welcome files as servlets
 + JETTY-937 Work around sun JVM selector bugs
 + JETTY-941 Linux chkconfig hint
 + JETTY-957 Reduce hardcoded versions
 + JETTY-980 Security / Directory Listing XSS present
 + JETTY-982 Make test-jaas-webapp run with jetty:run
 + JETTY-983 Default Servlet sets accept-ranges for cached/gzipped content
 + JETTY-988 X-Forwarded-Host has precedence over X-Forwarded-Server
 + JETTY-989 GzipFilter handles addHeader
 + JETTY-990 Async HttpClient connect
 + JETTY-992 URIUtil.encodePath encodes markup characters
 + JETTY-996 Make start-stop-daemon optional
 + JETTY-997 Remove jpackage-utils dependency on rpm install
 + JETTY-985 Allow listeners to implement both interfaces
 + JETTY-1000 Avoided needless 1.5 dependency
 + JETTY-1002 cometd-api to 1.0.beta8
 + JETTY-1003 java.lang.IllegalArgumentException: timeout can't be negative
 + JETTY-1004 CERT VU#402580 Canonical path handling includes ? in path segment
 + JETTY-1006 Resume meta connect on all XD messages

jetty-7.0.0.M1 - 22 April 2009
 + 271258 FORM Authentication dispatch handling avoids caching
 + Initial support for LoginService.logout
 + Removed HTTPConnection specifics from connection dispatching
 + JETTY-695 Handler dump
 + Reworked authentication for deferred authentication
 + Reworked JMX for new layout
 + JETTY-983 DefaultServlet generates accept-ranges for cached/gzip content
 + 273011 JETTY-980 JETTY-992 Security / Directory Listing XSS present
 + 271536 Add support to IO for quietly closing Readers / Writers
 + 273101 Fix DefaultServletTest XSS test case
 + 273153 Test for Nested references in DispatchServlet

jetty-6.1.16 - 01 April 2009
 + JETTY-702 Create "jetty-tasks.xml" for the Ant plugin
 + JETTY-899 Standardize location for configuration files which go into etc
 + JETTY-936 Allow dispatch to welcome files that are servlets
 + JETTY-944 Lazy messages don't prevent long polls waiting
 + JETTY-946 Redeploys with maven jetty plugin of webapps with overlays don't
   work
 + JETTY-947 Exception stops terracotta session scavenger
 + JETTY-948 ConcurrentModificationException in TerracottaSessionManager
   scavenger
 + JETTY-949 Move cometd source to cometd.org project
 + JETTY-953 SSL keystore file input stream is not being closed directly
 + JETTY-956 SslSelectChannelConnector - password should be the default value
   of keyPassword if not specified
 + JETTY-959 CGI servlet doesn't kill the CGI in case the client disconnects
 + JETTY-964 Typo in Jetty 6.1.15 Manifest - Bundle-RequiredExcutionEnvironment
 + JETTY-972 Move cometd code back from cometd.org project (temporarily)
 + JETTY-973 Deliver same message to a collection of cometd Clients

jetty-7.0.0.M0 - 27 March 2009
 + JETTY-496 Support inetd/xinetd through use of System.inheritedChannel()
 + JETTY-540 Merged 3.0 Public Review changes
 + JETTY-567 Delay in initial TLS Handshake With FireFox 3 beta5 and
   SslSelectChannelConnector
 + JETTY-600 Automated tests of WADI integration + upgrade to WADI 2.0
 + JETTY-691 System.getProperty() calls ... wrap them in doPrivileged
 + JETTY-713 Expose additional AbstractConnector methods via MBean
 + JETTY-731 Completed DeliverListener for cometd
 + JETTY-748 RandomAccessFileBuffer for hadoop optimization
 + JETTY-749 Improved ArrayQueue
 + JETTY-765 ensure stop mojo works for all execution phases
 + JETTY-774 Improved caching of mime types with charsets
 + JETTY-775 AbstractSessionTest remove timing related test
 + JETTY-778 handle granular windows timer in lifecycle test
 + JETTY-779 Fixed line feed in request log
 + JETTY-781 Add "mvn jetty:deploy-war" for deploying a pre-assembled war
 + JETTY-782 Implement interval advice for BayeuxClient
 + JETTY-783 Update jetty self-signed certificate
 + JETTY-784 TerracottaSessionManager leaks sessions scavenged in other nodes
 + JETTY-786 Allow DataSourceUserRealm to create tables
 + JETTY-787 Handle MSIE7 mixed encoding
 + JETTY-788 Fix jotm for scoped jndi naming
 + JETTY-790 WaitingContinuations can change mutex if not pending
 + JETTY-792 TerracottaSessionManager does not unlock new session with
   requested id
 + JETTY-793 Fixed DataCache millisecond rounding
 + JETTY-794 WADI integration tests fail intermittently.
 + JETTY-795 NullPointerException in SocketConnector.java
 + JETTY-801 Bring back 2 arg EnvEntry constructor
 + JETTY-802 Modify the default error pages to make association with Jetty
   clearer
 + JETTY-804 HttpClient timeout does not always work
 + JETTY-805 Fix jetty-jaas.xml for new UserRealm package
 + JETTY-806 Timeout related Deadlocks in HTTP Client
 + JETTY-807 HttpTester to handle charsets
 + JETTY-808 cometd client demo run.sh
 + JETTY-809 Need a way to customize WEB-INF/lib file extensions that are added
   to the classpath
 + JETTY-811 Allow configuration of system properties for the maven plugin
   using a file
 + JETTY-813 Simplify NCSARequestLog.java
 + JETTY-814 Add org.eclipse.jetty.client.Address.toString()
 + JETTY-816 Implement reconnect on java bayeux client
 + JETTY-817 Aborted SSL connections may cause jetty to hang with full cpu
 + JETTY-818 Support javax.servlet.request.ssl_session_id
 + JETTY-821 Allow lazy loading of persistent sessions
 + JETTY-822 Commit when autocommit=true causes error with mysql
 + JETTY-823 Extend start.config profiles
 + JETTY-824 Access to inbound byte statistics
 + JETTY-825 URL decoding of spaces (+) fails for encoding not utf8
 + JETTY-830 Add ability to reserve connections on http client
 + JETTY-831 Add ability to stop java bayeux client
 + JETTY-832 More UrlDecoded handling in relation to JETTY-825
 + JETTY-834 Configure DTD does not allow <Map> children
 + JETTY-837 Response headers set via filter are ignored for static resources
 + JETTY-840 add default mime types to *.htc and *.pps
 + JETTY-841 Duplicate messages when sending private message to yourself with
   cometd chat demo
 + JETTY-842 NPE in jetty client when no path component
 + JETTY-843 META-INF/MANIFEST.MF is not present in unpacked webapp
 + JETTY-844 Replace reflection with direct invocation in Slf4jLog
 + JETTY-848 Temporary folder not fully cleanup after stop (via Sweeper)
 + JETTY-854 JNDI scope does not work with applications in a .war
 + JETTY-859 MultiPartFilter ignores the query string parameters
 + JETTY-861 switched buffer pools to ThreadLocal implementation
 + JETTY-862 EncodedHttpURI ignores given encoding in constructor
 + JETTY-866 jetty-client test case fix
 + JETTY-869 NCSARequestLog locale config
 + JETTY-870 NullPointerException in Response when performing redirect to wrong
   relative URL
 + JETTY-871 jetty-client expires() NPE race condition fixed
 + JETTY-876 Added new BlockingArrayQueue and new QueuedThreadPool
 + JETTY-894 Add android .apk to mime types
 + JETTY-897 Remove swing dependency in GzipFilter
 + JETTY-898 Allow jetty debs to start with custom java args provided by users
 + JETTY-899 Standardize location and build process for configuration files
   which go into etc
 + JETTY-890 merge jaspi branch to trunk
 + JETTY-909 Update useragents cache
 + JETTY-917 Change for JETTY-811 breaks systemProperties config parameter in
   maven-jetty-plugin
 + JETTY-922 Fixed NPE on getRemoteHost when socket closed
 + JETTY-923 Client supports attributes
 + JETTY-926 default location for generatedClasses of jspc plugin is incorrect
 + JETTY-939 NPE in AbstractConfiguration.callPreDestroyCallbacks
 + JETTY-938 Deadlock in the TerracottaSessionManager
 + JETTY-946 Redeploys with maven jetty plugin of webapps with overlays don't
   work
 + JETTY-950 Fix double-printing of request URI in request log
 + JETTY-953 SSL keystore file input stream is not being closed directly
 + JETTY-956 SslSelectChannelConnector - password should be the default value
   of keyPassword if not specified
 + moved to org.eclipse packages
 + simplified HandlerContainer API

jetty-6.1.15 - 04 March 2009
 + JETTY-931 Fix issue with jetty-rewrite.xml
 + JETTY-934 fixed stop/start of Bayeux Client
 + JETTY-938 Deadlock in the TerracottaSessionManager
 + JETTY-939 NPE in AbstractConfiguration.callPreDestroyCallbacks
 + JETTY-923 BayeuxClient uses message pools to reduce memory footprint
 + JETTY-924 Improved BayeuxClient disconnect handling
 + JETTY-925 Lazy bayeux messages
 + JETTY-926 default location for generatedClasses of jspc plugin is incorrect

jetty-6.1.15 - 02 March 2009
 + JETTY-923 BayeuxClient uses message pools to reduce memory footprint
 + JETTY-924 Improved BayeuxClient disconnect handling
 + JETTY-925 Lazy bayeux messages
 + JETTY-926 default location for generatedClasses of jspc plugin is incorrect

jetty-6.1.15.rc4 - 19 February 2009
 + JETTY-496 Support inetd/xinetd through use of System.inheritedChannel()
 + JETTY-713 Expose additional AbstractConnector methods via MBean
 + JETTY-749 Improved ack extension
 + JETTY-811 Allow configuration of system properties for the maven plugin
   using a file
 + JETTY-840 add default mime types to *.htc and *.pps
 + JETTY-848 Temporary folder not fully cleanup after stop (via Sweeper)
 + JETTY-872 Handshake handler calls wrong extension callback
 + JETTY-879 Support extra properties in jQuery comet implementation
 + JETTY-802 Modify the default error pages to make association with Jetty
   clearer
 + JETTY-869 NCSARequestLog locale config
 + JETTY-870 NullPointerException in Response when performing redirect to wrong
   relative URL
 + JETTY-878 Removed printStackTrace from WaitingContinuation
 + JETTY-882 ChannelBayeuxListener called too many times
 + JETTY-884 Use hashcode for threadpool ID
 + JETTY-815 Add comet support to jQuery javascript library
 + JETTY-887 Split configuration and handshaking in jquery comet
 + JETTY-888 Fix abort in case of multiple outstanding connections
 + JETTY-894 Add android .apk to mime types
 + JETTY-898 Allow jetty debs to start with custom java args provided by users
 + JETTY-909 Update useragents cache

jetty-6.1.15.rc3 - 28 January 2009
 + JETTY-691 System.getProperty() calls ... wrap them in doPrivileged
 + JETTY-844 Replace reflection with direct invocation in Slf4jLog
 + JETTY-861 switched buffer pools to ThreadLocal implementation
 + JETTY-866 jetty-client test case fix

jetty-6.1.15.rc2 - 23 January 2009
 + adjustment to jetty-client assembly packaging
 + JETTY-567 Delay in initial TLS Handshake With FireFox 3 beta5 and
   SslSelectChannelConnector

jetty-6.1.15.pre0 - 20 January 2009
 + JETTY-600 Automated tests of WADI integration + upgrade to WADI 2.0
 + JETTY-749 Reliable message delivery
 + JETTY-794 WADI integration tests fail intermittently.
 + JETTY-781 Add "mvn jetty:deploy-war" for deploying a pre-assembled war
 + JETTY-795 NullPointerException in SocketConnector.java
 + JETTY-798 Jboss session manager incompatible with LifeCycle.Listener
 + JETTY-801 Bring back 2 arg EnvEntry constructor
 + JETTY-802 Modify the default error pages to make association with Jetty very
   clear
 + JETTY-804 HttpClient timeout does not always work
 + JETTY-806 Timeout related Deadlocks in HTTP Client
 + JETTY-807 HttpTester to handle charsets
 + JETTY-808 cometd client demo run.sh
 + JETTY-809 Need a way to customize WEB-INF/lib file extensions that are added
   to the classpath
 + JETTY-814 Add org.eclipse.jetty.client.Address.toString()
 + JETTY-816 Implement reconnect on java bayeux client
 + JETTY-817 Aborted SSL connections may cause jetty to hang with full cpu
 + JETTY-819 Jetty Plus no more jre 1.4
 + JETTY-821 Allow lazy loading of persistent sessions
 + JETTY-824 Access to inbound byte statistics
 + JETTY-825 URL decoding of spaces (+) fails for encoding not utf8
 + JETTY-827 Externalize servlet api
 + JETTY-830 Add ability to reserve connections on http client
 + JETTY-831 Add ability to stop java bayeux client
 + JETTY-832 More UrlDecoded handling in relation to JETTY-825
 + JETTY-833 Update debian and rpm packages for new jsp-2.1-glassfish jars and
   servlet-api jar
 + JETTY-834 Configure DTD does not allow <Map> children
 + JETTY-837 Response headers set via filter are ignored for static resources
 + JETTY-841 Duplicate messages when sending private message to yourself with
   cometd chat demo
 + JETTY-842 NPE in jetty client when no path component
 + JETTY-843 META-INF/MANIFEST.MF is not present in unpacked webapp
 + JETTY-852 Ensure handshake and connect retried on failure for jquery-cometd
 + JETTY-854 JNDI scope does not work with applications in a .war
 + JETTY-855 jetty-client uber assembly support
 + JETTY-858 ContentExchange provides bytes
 + JETTY-859 MultiPartFilter ignores the query string parameters
 + JETTY-862 EncodedHttpURI ignores given encoding in constructor

jetty-6.1.14 - 14 November 2008
 + JETTY-630 jetty6-plus rpm is missing the jetty6-plus jar
 + JETTY-748 Reduced flushing of large content
 + JETTY-765 ensure stop mojo works for all execution phases
 + JETTY-777 include util5 on the jetty debs
 + JETTY-778 handle granular windows timer in lifecycle test
 + JETTY-779 Fixed line feed in request log
 + JETTY-782 Implement interval advice for BayeuxClient
 + JETTY-783 Update jetty self-signed certificate
 + JETTY-784 TerracottaSessionManager leaks sessions scavenged in other nodes
 + JETTY-787 Handle MSIE7 mixed encoding
 + JETTY-788 Fix jotm for new scoped jndi
 + JETTY-790 WaitingContinuations can change mutex if not pending
 + JETTY-791 Ensure jdk1.4 compatibility for jetty-6
 + JETTY-792 TerracottaSessionManager does not unlock new session with
   requested id
 + JETTY-793 Fixed DataCache millisecond rounding

jetty-6.1.12 - 04 November 2008
 + JETTY-731 Completed DeliverListener for cometd
 + JETTY-772 Increased default threadpool size to 250
 + JETTY-774 Cached text/json content type
 + JETTY-775 fix port of openspaces to jetty-6

jetty-7.0.0.pre5 - 30 October 2008
 + JETTY-766 Fix npe
 + JETTY-767 Fixed SSL Client no progress handshake bug
 + JETTY-768 Remove EnvEntry overloaded constructors
 + JETTY-769 jquery example error
 + JETTY-771 Ensure NamingEntryUtil is jdk1.4 compliant
 + JETTY-772 Increased default threadpool size to 250

jetty-6.1.12.rc5 - 30 October 2008
 + JETTY-703 maxStopTimeMs added to QueuedThreadPool
 + JETTY-762 improved QueuedThreadPool idle death handling
 + JETTY-763 Fixed AJP13 constructor
 + JETTY-766 Ensure SystemProperties set early on jetty-maven-plugin
 + JETTY-767 Fixed SSL Client no progress handshake bug
 + JETTY-768 Remove EnvEntry overloaded constructors
 + JETTY-771 Ensure NamingEntryUtil jdk1.4 compliant

jetty-7.0.0.pre4 - 28 October 2008
 + JETTY-241 Support for web application overlays in rapid application
   development (jetty:run)
 + JETTY-319 improved passing of exception when webapp unavailable
 + JETTY-331 SecureRandom hangs on systems with low entropy (connectors slow to
   start)
 + JETTY-591 No server classes for jetty-web.xml
 + JETTY-604 AbstractSession.setSessionURL
 + JETTY-670 $JETTY_HOME/bin/jetty.sh not worked in Solaris, because of
   /usr/bin/which has no error-code
 + JETTY-676 ResourceHandler doesn't support HTTP HEAD requests
 + JETTY-677 GWT serialization issue
 + JETTY-680 Can't configure the ResourceCollection with maven
 + JETTY-681 JETTY-692 MultiPartFilter is slow for file uploads
 + JETTY-682 Added listeners and queue methods to cometd
 + JETTY-686 LifeCycle.Listener
 + JETTY-687 Issue with servlet-mapping in dynamic servlet invoker
 + JETTY-688 Cookie causes NumberFormatException
 + JETTY-689 processing of non-servlet related annotations
 + JETTY-690 Updated XBean dependencies to XBean version 3.4.3 and Spring
   2.0.5.
 + JETTY-696 jetty.sh restart not working
 + JETTY-698 org.eclipse.resource.JarResource.extract does not close
   JarInputStream jin
 + JETTY-699 Optimized cometd sending of 1 message to many many clients
 + JETTY-700 unit test for unread request data
 + JETTY-703 maxStopTimeMs added to QueuedThreadPool
 + JETTY-708 allow 3 scopes for jndi resources: jvm, server or webapp
 + JETTY-709 Jetty plugin's WebAppConfig configured properties gets overridden
   by AbstractJettyRunMojo even when already set
 + JETTY-710 Worked around poor implementation of File.toURL()
 + JETTY-711 DataSourceUserRealm implementation
 + JETTY-712 HttpClient does not handle request complete after response
   complete
 + JETTY-715 AJP Key size as Integer
 + JETTY-716 Fixed NPE on empty cometd message
 + JETTY-718 during ssl unwrap, return true if some bytes were read, even if
   underflow
 + JETTY-720 fix HttpExchange.waitForStatus
 + JETTY-721 Support wildcard in VirtualHosts configuration
 + JETTY-723 jetty.sh does not check if TMP already is set
 + JETTY-724 better handle EBCDIC default JVM encoding
 + JETTY-728 Improve Terracotta integration and performances
 + JETTY-730 Set SAX parse features to defaults
 + JETTY-731 DeliverListener for cometd
 + JETTY-732 Case Sensitive Basic Authentication Response Header
   Implementations
 + JETTY-733 Expose ssl connectors with xbean
 + JETTY-735 Wrong default jndi name on DataSourceUserRealm
 + JETTY-736 Client Specific cometd advice
 + JETTY-737 refactored jetty.jar into jetty, xml, security, ssl, webapp and
   deploy jars
 + JETTY-738 If jetty.sh finds a pid file is does not check to see if a process
   with that pid is still running
 + JETTY-739 Race in QueuedThreadPool
 + JETTY-741 HttpClient connects slowly due to reverse address lookup by
   InetAddress.getHostName()
 + JETTY-742 Private messages in cometd chat demo
 + JETTY-747 Handle HttpClient exceptions better
 + JETTY-755 Optimized HttpParser and buffers for few busy connections
 + JETTY-757 Unhide JAAS classes
 + JETTY-758 Update JSP to glassfish tag SJSAS-9_1_1-B51-18_Sept_2008
 + JETTY-759 Fixed JSON small negative real numbers
 + JETTY-760 Handle wildcard VirtualHost and normalize hostname in
   ContextHandlerCollection
 + JETTY-762 improved QueuedThreadPool idle death handling
 + JETTY-763 Fixed AJP13 constructor
 + JETTY-766 Ensure SystemProperties set early on jetty-maven-plugin

jetty-6.1.12.rc4 - 21 October 2008
 + JETTY-319 improved passing of exception when webapp unavailable
 + JETTY-729 Backport Terracotta integration to Jetty6.1 branch
 + JETTY-744 Backport of JETTY-741: HttpClient connects slowly due to reverse
   address lookup by InetAddress.getHostName()
 + JETTY-747 Handle exceptions better in HttpClient
 + JETTY-755 Optimized HttpParser and buffers for few busy connections
 + JETTY-758 Update JSP 2.1 to glassfish tag SJSAS-9_1_1-B51-18_Sept_2008
 + JETTY-759 Fixed JSON small negative real numbers
 + JETTY-760 Handle wildcard VirtualHost and normalize hostname in
   ContextHandlerCollection

jetty-6.1.12.rc3 - 10 October 2008
 + JETTY-241 Support for web application overlays in rapid application
   development (jetty:run)
 + JETTY-686 LifeCycle.Listener
 + JETTY-715 AJP key size
 + JETTY-716 NPE for empty cometd message
 + JETTY-718 during ssl unwrap, return true if some bytes were read, even if
   underflow
 + JETTY-720 fix HttpExchange.waitForStatus
 + JETTY-721 Support wildcard in VirtualHosts configuration
 + JETTY-722 jndi related threadlocal not cleared after deploying webapp
 + JETTY-723 jetty.sh does not check if TMP already is set
 + JETTY-725 port JETTY-708 (jndi scoping) to jetty-6
 + JETTY-730 set SAX parser features to defaults
 + JETTY-731 DeliverListener for cometd
 + JETTY-732 Case Sensitive Basic Authentication Response Header
   Implementations
 + JETTY-736 Client Specific cometd advice
 + JETTY-738 If jetty.sh finds a pid file is does not check to see if a process
   with that pid is still running
 + JETTY-739 Race in QueuedThreadPool
 + JETTY-742 Private messages in cometd chat demo

jetty-6.1.12rc2 - 12 September 2008
 + JETTY-282 Support manually-triggered reloading
 + JETTY-331 SecureRandom hangs on systems with low entropy (connectors slow to
   startup)
 + JETTY-591 No server classes for jetty-web.xml
 + JETTY-670 $JETTY_HOME/bin/jetty.sh not worked in Solaris, because of
   /usr/bin/which has no error-code
 + JETTY-671 Configure DTD does not allow <Property> children
 + JETTY-672 Utf8StringBuffer doesn't properly handle null characters (char
   with byte value 0)
 + JETTY-676 ResourceHandler doesn't support HTTP HEAD requests
 + JETTY-677 GWT serialization issue
 + JETTY-680 Can't configure the ResourceCollection with maven
 + JETTY-681 JETTY-692 MultiPartFilter is slow for file uploads
 + JETTY-682 Added listeners and queue methods to cometd
 + JETTY-683 ResourceCollection works for jsp files but does not work for
   static resources under DefaultServlet
 + JETTY-687 Issue with servlet-mapping in dynamic servlet invoker
 + JETTY-688 Cookie causes NumberFormatException
 + JETTY-696 ./jetty.sh restart not working
 + JETTY-698 org.eclipse.resource.JarResource.extract does not close
   JarInputStream jin
 + JETTY-699 Optimize cometd sending of 1 message to many many clients
 + JETTY-709 Jetty plugin's WebAppConfig configured properties gets overridden
   by AbstractJettyRunMojo even when already set
 + JETTY-710 Worked around poor implementation of File.toURL()
 + JETTY-712 HttpClient does not handle request complete after response
   complete

jetty-7.0.0pre3 - 06 August 2008
 + Upgrade jsp 2.1 to SJSAS-9_1_02-B04-11_Apr_2008
 + JETTY-30 Externalize servlet-api to own project
 + JETTY-182 Support setting explicit system classpath for jasper
   Jsr199JavaCompiler
 + JETTY-319 Get unavailable exception and added startWithUnavailable option
 + JETTY-381 JETTY-622 Multiple Web Application Source Directory
 + JETTY-442 Accessors for mimeType on ResourceHandler
 + JETTY-502 forward of an include should hide include attributes
 + JETTY-562 RewriteHandler support for virtual hosts
 + JETTY-563 JETTY-482 OpenRemoteServiceServlet for GWT1.5M2+
 + JETTY-564 Consider optionally importing org.apache.jasper.servlet
 + JETTY-571 SelectChannelConnector throws Exception on close on Windows
 + JETTY-608 Suspend/Resume/Complete request listeners
 + JETTY-621 Improved LazyList javadoc
 + JETTY-626 Null protect reading the dtd resource from classloader
 + JETTY-628 Rewrite rule for rewriting scheme
 + JETTY-629 Don't hold timeout lock during expiry call.
 + JETTY-632 OSGi tags for Jetty client
 + JETTY-633 Default form encoding 8859_1 rather than utf-8
 + JETTY-635 Correctly merge request parameters when doing forward
 + JETTY-636 Separate lifeycle of jsp build
 + JETTY-637 empty date headers throw IllegalArgumentException
 + JETTY-641 JDBC Realm purge cache problem
 + JETTY-642 NPE in LdapLoginModule
 + JETTY-644 LdapLoginModule uses proper filters when searching
 + JETTY-645 Do not provide jetty-util to the webapps
 + JETTY-646 Should set Cache-Control header when sending errors to avoid
   caching
 + JETTY-647 suspended POSTs with binary data do too many resumes
 + JETTY-650 Parse "*" URI for HTTP OPTIONS request
 + JETTY-651 Release resources during destroy
 + JETTY-653 Upgrade jta api specs to more recent version
 + JETTY-654 Allow Cometd Bayeux object to be JMX manageable
 + JETTY-655 Support parsing application/x-www-form-urlencoded parameters via
   http PUT
 + JETTY-656 HttpClient defaults to async mode
 + JETTY-659 ContentExchange and missing headers in HttpClient
 + JETTY-663 AbstractDatabaseLoginModule handle not found UserInfo and userName
 + JETTY-665 Support merging class directories
 + JETTY-666 scanTargetPatterns override the values already being set by
   scanTarget
 + JETTY-667 HttpClient handles chunked content
 + JETTY-669 Http methods other than GET and POST should not have error page
   content
 + JETTY-671 Configure DTD does not allow <Property> children
 + JETTY-672 Utf8StringBuffer doesn't properly handle null characters (char
   with byte value 0)
 + JETTY-675 ServletContext.getRealPath("") returns null instead of returning
   the root dir of the webapp

jetty-6.1.12rc1 - 01 August 2008
 + Upgrade jsp 2.1 to SJSAS-9_1_02-B04-11_Apr_2008
 + JETTY-319 Get unavailable exception and added startWithUnavailable option
 + JETTY-381 JETTY-622 Multiple Web Application Source Directory
 + JETTY-442 Accessors for mimeType on ResourceHandler
 + JETTY-502 forward of an include should hide include attributes
 + JETTY-562 RewriteHandler support for virtual hosts
 + JETTY-563 GWT OpenRemoteServiceServlet GWT1.5M2+
 + JETTY-564 Consider optionally importing org.apache.jasper.servlet
 + JETTY-571 SelectChannelConnector throws Exception on close on Windows
 + JETTY-596 Proxy authorization support in HttpClient
 + JETTY-599 handle buffers consistently handle invalid index for poke
 + JETTY-603 Handle IPv6 in HttpURI
 + JETTY-605 Added optional threadpool to BayeuxService
 + JETTY-606 better writeTo impl for BIO
 + JETTY-607 Add GigaSpaces session clustering
 + JETTY-610 jetty.class.path not being interpreted
 + JETTY-613 website module now generates site-component for jetty-site
 + JETTY-614 scanner allocated hashmap on every scan
 + JETTY-623 ServletContext.getServerInfo() non compliant
 + JETTY-626 Null protect reading the dtd resource from classloader
 + JETTY-628 Rewrite rule for rewriting scheme
 + JETTY-629 Don't hold timeout lock during expiry call.
 + JETTY-632 OSGi tags for Jetty client
 + JETTY-633 Default form encoding 8859_1 rather than utf-8
 + JETTY-635 Correctly merge request parameters when doing forward
 + JETTY-637 empty date headers throw IllegalArgumentException
 + JETTY-641 JDBC Realm purge cache problem
 + JETTY-642 NPE in LdapLoginModule
 + JETTY-644 LdapLoginModule uses proper filters when searching
 + JETTY-646 Should set Cache-Control header when sending errors to avoid
   caching
 + JETTY-647 suspended POSTs with binary data do too many resumes
 + JETTY-650 Parse "*" URI for HTTP OPTIONS request
 + JETTY-651 Release resources during destroy
 + JETTY-654 Allow Cometd Bayeux object to be JMX manageable
 + JETTY-655 Support parsing application/x-www-form-urlencoded parameters via
   http PUT
 + JETTY-656 HttpClient defaults to async mode
 + JETTY-657 Backport jetty-7 sslengine
 + JETTY-658 backport latest HttpClient from jetty-7 to jetty-6
 + JETTY-659 ContentExchange and missing headers in HttpClient
 + JETTY-660 Backported QoSFilter
 + JETTY-663 AbstractDatabaseLoginModule handle not found UserInfo and userName
 + JETTY-665 Support merging class directories
 + JETTY-666 scanTargetPatterns override the values already being set by
   scanTarget
 + JETTY-667 HttpClient handles chunked content
 + JETTY-669 Http methods other than GET and POST should not have error page
   content

jetty-7.0.0pre2 - 30 June 2008
 + JETTY-336 413 error for header buffer full
 + JETTY-425 race in stopping SelectManager
 + JETTY-568 Avoid freeing DirectBuffers. New locking NIO ResourceCache.
 + JETTY-569 Stats for suspending requests
 + JETTY-576 servlet dtds and xsds not being loaded locally
 + JETTY-572 Unique cometd client ID
 + JETTY-578 OSGI Bundle-RequiredExcutionEnvironment set to J2SE-1.5
 + JETTY-579 OSGI resolved management and servlet.resources import error
 + JETTY-580 Fixed SSL shutdown
 + JETTY-581 ContextPath constructor
 + JETTY-582 final ISO_8859_1
 + JETTY-584 handle null contextPath
 + JETTY-587 persist sessions to database
 + JETTY-588 handle Retry in ServletException
 + JETTY-589 Added Statistics Servlet
 + JETTY-590 Digest auth domain for root context
 + JETTY-592 expired timeout callback without synchronization
 + JETTY-595 SessionHandler only deals with base request session
 + JETTY-596 proxy support in HttpClient
 + JETTY-598 Added more reliable cometd message flush option
 + JETTY-599 handle buffers consistently handle invalid index for poke
 + JETTY-603 Handle IPv6 in HttpURI
 + JETTY-605 Added optional threadpool to BayeuxService
 + JETTY-606 better writeTo impl for BIO
 + JETTY-607 Add GigaSpaces session clustering
 + JETTY-609 jetty-client improvements for http conversations
 + JETTY-610 jetty.class.path not being interpreted
 + JETTY-611 make general purpose jar scanning mechanism
 + JETTY-612 scan for web.xml fragments
 + JETTY-613 various distribution related changes
 + JETTY-614 scanner allocates hashmap on every iteration
 + JETTY-615 Replaced CDDL servlet.jar with Apache-2.0 licensed version
 + JETTY-623 ServletContext.getServerInfo() non compliant

jetty-6.1.11 - 06 June 2008
 + JETTY-336 413 error for full header buffer
 + JETTY-425 race in stopping SelectManager
 + JETTY-580 Fixed SSL shutdown
 + JETTY-581 ContextPath constructor
 + JETTY-582 final ISO_8859_1
 + JETTY-584 handle null contextPath
 + JETTY-588 handle Retry in ServletException
 + JETTY-590 Digest auth domain for root context
 + JETTY-592 expired timeout callback without synchronization
 + JETTY-595 SessionHandler only deals with base request session
 + JETTY-596 Proxy support in HttpClient
 + JETTY-598 Added more reliable cometd message flush option

jetty-6.1.10 - 20 May 2008
 + Use QueuedThreadPool as default
 + JETTY-440 allow file name patterns for jsp compilation for jspc plugin
 + JETTY-529 CNFE when deserializing Array from session resolved
 + JETTY-537 JSON handles Locales
 + JETTY-547 Shutdown SocketEndpoint output before close
 + JETTY-550 Reading 0 bytes corrupts ServletInputStream
 + JETTY-551 Upgraded to Wadi 2.0-M10
 + JETTY-556 Encode all URI fragments
 + JETTY-557 Allow ServletContext.setAttribute before start
 + JETTY-558 optional handling of X-Forwarded-For/Host/Server
 + JETTY-566 allow for non-blocking behavior in jetty maven plugin
 + JETTY-572 unique cometd client ID
 + JETTY-579 osgi fixes with management and servlet resources

jetty-7.0.0pre1 - 03 May 2008
 + Allow annotations example to be built regularly, copy to contexts-available
 + Make annotations example consistent with servlet 3.0
 + Refactor JNDI impl to simplify
 + Improved suspend examples
 + address osgi bundling issue relating to build resources
 + JETTY-529 CNFE when deserializing Array from session resolved
 + JETTY-558 optional handling of X-Forwarded-For/Host/Server
 + JETTY-559 ignore unsupported shutdownOutput
 + JETTY-566 allow for non-blocking behavior in jetty maven plugin
 + JETTY-440 allow file name patterns for jsp compilation for jspc plugin

jetty-7.0.0pre0 - 21 April 2008
 + Jetty-6.1.8 Changes
 + Refactor of Continuation towards servlet 3.0 proposal
 + JETTY-282 Support manually-triggered reloading by maven plugin
 + QueuedThreadPool default
 + RetryRequest exception now extends ThreadDeath
 + Added option to dispatch to suspended requests.
 + Delay 100 continues until getInputStream
 + HttpClient supports pipelined request
 + BayeuxClient use a single connection for polling
 + Make javax.servlet.jsp optional osgi import for jetty module
 + Ensure Jotm tx mgr can be found in jetty-env.xml
 + Renamed modules management and naming to jmx and jndi.
 + JETTY-341 100-Continues sent only after getInputStream called.
 + JETTY-386 backout fix and replaced with
   ContextHandler.setCompactPath(boolean)
 + JETTY-399 update OpenRemoteServiceServlet to gwt 1.4
 + JETTY-467 allow URL rewriting to be disabled.
 + JETTY-468 unique holder names for addServletWithMapping
 + JETTY-471 LDAP JAAS Realm
 + JETTY-474 Fixed case sensitivity issue with HttpFields
 + JETTY-475 AJP connector in RPMs
 + JETTY-486 Improved jetty.sh script
 + JETTY-487 Handle empty chunked request
 + JETTY-494 Client side session replication
 + JETTY-519 HttpClient does not recycle closed connection.
 + JETTY-522 Add build profile for macos for setuid
 + JETTY-523 Default servlet uses ServletContext.getResource
 + JETTY-524 Don't synchronize session event listener calls
 + JETTY-525 Fixed decoding for long strings
 + JETTY-526 Fixed MMBean fields on JMX MBeans
 + JETTY-528 Factor our cookie parsing to CookieCutter
 + JETTY-530 Improved JMX MBeanContainer lifecycle
 + JETTY-531 Optional expires on MovedContextHandler
 + JETTY-532 MBean properties for QueuedThreadPool
 + JETTY-535 Fixed Bayeux server side client memory leak
 + JETTY-537 JSON handles Locales
 + JETTY-538 test harness fix for windows
 + JETTY-540 Servlet-3.0 & java5 support (work in progress)
 + JETTY-543 Atomic batch get and put of files.
 + JETTY-545 Rewrite handler
 + JETTY-546 Webapp runner. All in one jar to run a webapps
 + JETTY-547 Shutdown SocketEndpoint output before close
 + JETTY-550 Reading 0 bytes corrupts ServletInputStream
 + JETTY-551 Wadi 2.0-M10
 + JETTY-553 Fixed customize override
 + JETTY-556 Encode all URI fragments
 + JETTY-557 Allow ServletContext.setAttribute before start
 + JETTY-560 Allow decoupling of jndi names in web.xml

jetty-6.1.9 - 26 March 2008
 + Make javax.servlet.jsp optional osgi import for jetty module
 + Ensure Jotm tx mgr can be found in jetty-env.xml
 + JETTY-399 update OpenRemoteServiceServlet to gwt 1.4
 + JETTY-471 LDAP JAAS Realm
 + JETTY-475 AJP connector in RPMs
 + JETTY-482 update to JETTY-399
 + JETTY-519 HttpClient does not recycle closed connection.
 + JETTY-522 Add build profile for macos for setuid
 + JETTY-525 Fixed decoding for long strings
 + JETTY-526 Fixed MMBean fields on JMX MBeans
 + JETTY-532 MBean properties for QueuedThreadPool
 + JETTY-535 Fixed Bayeux server side client memory leak
 + JETTY-538 test harness fix for windows
 + JETTY-541 Cometd per client timeouts

jetty-6.1.8 - 28 February 2008
 + Added QueuedThreadPool
 + Optimized QuotedStringTokenizer.quote()
 + further Optimizations and improvements of Cometd
 + Optimizations and improvements of Cometd, more pooled objects
 + Improved Cometd timeout handling
 + Added BayeuxService
 + Cookie support in BayeuxClient
 + Improved Bayeux API
 + add removeHandler(Handler) method to HandlerContainer interface
 + Added JSON.Convertor and non static JSON instances
 + Long cache for JSON
 + Fixed JSON negative numbers
 + JSON unquotes /
 + Add "mvn jetty:stop"
 + allow sessions to be periodically persisted to disk
 + grizzly fixed for posts
 + Remove duplicate commons-logging jars and include sslengine in jboss sar
 + Allow code ranges on ErrorPageErrorHandler
 + AJP handles bad mod_jk methods
 + JETTY-350 log ssl errors on SslSocketConnector
 + JETTY-417 JETTY_LOGS environment variable not queried by jetty.sh
 + JETTY-433 ContextDeployer constructor fails unnecessarily when using a
   security manager if jetty.home not set
 + JETTY-434 ContextDeployer scanning of sub-directories should be optional
 + JETTY-481 Handle empty Bayeux response
 + JETTY-489 Improve doco on the jetty.port property for plugin
 + JETTY-490 Fixed JSONEnumConvertor
 + JETTY-491 opendocument mime types
 + JETTY-492 Null pointer in HashSSORealm
 + JETTY-493 JSON handles BigDecimals
 + JETTY-498 Improved cookie parsing
 + JETTY-507 Fixed encoding from JETTY-388 and test case
 + JETTY-508 Extensible cometd handlers
 + JETTY-509 Fixed JSONP transport for changing callback names
 + JETTY-511 jetty.sh mishandled JETTY_HOME when launched from a relative path
 + JETTY-512 add slf4j as optional to manifest
 + JETTY-513 Terracotta session replication does not work when the initial page
   on each server does not set any attributes
 + JETTY-515 Timer is missing scavenging Task in HashSessionManager

jetty-6.1.7 - 22 December 2007
 + Added BayeuxService
 + Added JSON.Convertor and non static JSON instances
 + Add "mvn jetty:stop"
 + allow sessions to be periodically persisted to disk
 + Cookie support in BayeuxClient
 + grizzly fixed for posts
 + jetty-6.1 branch created from 6.1.6 and r593 of jetty-contrib trunk
 + Optimizations and improvements of Cometd, more pooled objects
 + Update java5 patch
 + JETTY-386 CERT-553235 backout fix and replaced with
   ContextHandler.setCompactPath(boolean)
 + JETTY-467 allow URL rewriting to be disabled.
 + JETTY-468 unique holder names for addServletWithMapping
 + JETTY-474 Fixed case sensitivity issue with HttpFields
 + JETTY-486 Improved jetty.sh script
 + JETTY-487 Handle empty chunked request

jetty-6.1.6 - 18 November 2007
 + rudimentary debian packaging
 + updated grizzly connector to 1.6.1
 + JETTY-455 Optional cometd id
 + JETTY-459 Unable to deploy from Eclipse into the root context
 + JETTY-461 fixed cometd unknown channel
 + JETTY-464 typo in ErrorHandler
 + JETTY-465 System.exit() in constructor exception for MultiPartOutputStream

jetty-6.1.6rc1 - 05 November 2007
 + Upgrade jsp 2.1 to SJSAS-9_1-B58G-FCS-08_Sept_2007
 + Housekeeping on poms
 + CERT VU#38616 handle single quotes in cookie names.
 + Improved JSON parsing from Readers
 + Moved some impl classes from jsp-api-2.1 to jsp-2.1
 + Added configuration file for capturing stderr and stdout
 + Updated for dojo 1.0(rc) cometd
 + Give bayeux timer name
 + Give Terracotta session scavenger a name
 + Jetty Eclipse Plugin 1.0.1: force copy of context file on redeploy
 + JETTY-388 Handle utf-16 and other multibyte non-utf-8 form content.
 + JETTY-409 String params that denote files changed to File
 + JETTY-438 handle trailing . in vhosts
 + JETTY-439 Fixed 100 continues clash with Connection:close
 + JETTY-451 Concurrent modification of session during invalidate
 + JETTY-443 windows bug causes Acceptor thread to die
 + JETTY-445 removed test code
 + JETTY-448 added setReuseAddress on AbstractConnector
 + JETTY-450 Bad request for response sent to server
 + JETTY-452 CERT VU#237888 Dump Servlet - prevent cross site scripting
 + JETTY-453 updated Wadi to 2.0-M7
 + JETTY-454 handle exceptions with themselves as root cause
 + JETTY-456 allow null keystore for osX
 + JETTY-457 AJP certificate chains

jetty-6.1.6rc0 - 03 October 2007
 + Added jetty.lib system property to start.config
 + AJP13 Fix on chunked post
 + Fix cached header optimization for extra characters
 + SetUID option to support setgid
 + Make mx4j used only if runtime uses jdk<1.5
 + Moved Grizzly to contrib
 + Give deployment file Scanner threads a unique name
 + Fix Host header for async client
 + Fix typo in async client onResponsetHeader method name
 + Tweak OSGi manifests to remove unneeded imports
 + Allow scan interval to be set after Scanner started
 + Add jetty.host system property
 + Allow properties files on the XmlConfiguration command line.
 + Prevent infinite loop on stopping with temp dir
 + Ensure session is completed only when leaving context.
 + Update terracotta to 2.4.1 and exclude ssl classes
 + Update jasper2.1 to tag SJSAS-9_1-B58C-FCS-22_Aug_2007
 + Removal of unneeded dependencies from management, maven-plugin, naming &
   plus poms
 + Adding setUsername,setGroupname to setuid and mavenizing native build
 + UTF-8 for bayeux client
 + CVE-2007-5615 Added protection for response splitting with bad headers.
 + Cached user agents strings in the /org/mortbay/jetty/useragents resource
 + Make default time format for RequestLog match NCSA default
 + Use terracotta repo for build; make jetty a terracotta module
 + Fix patch for java5 to include cometd module
 + Added ConcatServlet to combine javascript and css
 + Add ability to persist sessions with HashSessionManager
 + Avoid FULL exception in window between blockForOutput and remote close
 + Added JPackage RPM support
 + Added JSON.Convertable
 + Updated README, test index.html file and jetty-plus.xml file
 + JETTY-259 SystemRoot set for windows CGI
 + JETTY-311 avoid json keywords
 + JETTY-376 allow anything but CRLF in reason string
 + JETTY-398 Allow same WADI Dispatcher to be used across multiple web-app
   contexts
 + JETTY-400 consume CGI stderr
 + JETTY-402 keep HashUserRealm in sync with file
 + JETTY-403 Allow long content length for range requests
 + JETTY-404 WebAppDeployer sometimes deploys duplicate webapp
 + JETTY-405 Default date formate for reqest log
 + JETTY-407 AJP handles unknown content length
 + JETTY-413 Make rolloveroutputstream timer daemon
 + JETTY-422 Allow <Property> values to be null in config files
 + JETTY-423 Ensure javax.servlet.forward parameters are latched on first
   forward
 + JETTY-425 Handle duplicate stop calls better
 + JETTY-430 improved cometd logging
 + JETTY-431 HttpClient soTimeout

jetty-6.1.5 - 19 July 2007
 + Upgrade to Jasper 2.1 tag SJSAS-9_1-B50G-BETA3-27_June_2007
 + Fixed GzipFilter for dispatchers
 + Fixed reset of reason
 + JETTY-392 updated LikeJettyXml example

jetty-6.1.5rc0 - 15 July 0200
 + update terracotta session clustering to terracotta 2.4
 + SetUID option to only open connectors before setUID.
 + Protect SslSelectChannelConnector from exceptions during close
 + Improved Request log configuration options
 + Added GzipFilter and UserAgentFilter
 + make OSGi manifests for jetty jars
 + update terracotta configs for tc 2.4 stable1
 + remove call to open connectors in jetty.xml
 + update links on website
 + make jetty plus example webapps use ContextDeployer
 + Dispatch SslEngine expiry (non atomic)
 + Make SLF4JLog impl public, add mbean descriptors
 + SPR-3682 - dont hide forward attr in include.
 + Upgrade to Jasper 2.1 tag SJSAS-9_1-B50G-BETA3-27_June_2007
 + JETTY-253 Improved graceful shutdown
 + JETTY-373 Stop all dependent lifecycles
 + JETTY-374 HttpTesters handles large requests/responses
 + JETTY-375 IllegalStateException when committed.
 + JETTY-376 allow spaces in reason string
 + JETTY-377 allow sessions to be wrapped with
   AbstractSesssionManager.SessionIf
 + JETTY-378 handle JVMs with non ISO/UTF default encodings
 + JETTY-380 handle pipelines of more than 4 requests!
 + JETTY-385 EncodeURL for new sessions from dispatch
 + JETTY-386 Allow // in file resources

jetty-6.1.4 - 15 June 2007
 + fixed early open() call in NIO connectors
 + JETTY-370 ensure maxIdleTime<=0 means connections never expire
 + JETTY-371 Fixed chunked HEAD response
 + JETTY-372 make test for cookie caching more rigorous

jetty-6.1.4rc1 - 10 June 2007
 + Work around IBM JVM socket close issue
 + moved documentation for jetty and jspc maven plugins to wiki
 + async client improvements
 + fixed handling of large streamed files
 + Fixed synchronization conflict SslSelectChannel and SelectChannel
 + Optional static content cache
 + JETTY-310 better exception when no filter file for cometd servlet
 + JETTY-323 handle htaccess without a user realm
 + JETTY-346 add wildcard support to extra scan targets for maven plugin
 + JETTY-355 extensible SslSelectChannelConnector
 + JETTY-357 cleaned up ssl buffering
 + JETTY-360 allow connectors, userRealms to be added from a <jettyConfig> for
   maven plugin
 + JETTY-361 prevent url encoding of dir listings for non-link text
 + JETTY-362 More object locks
 + JETTY-365 make needClientAuth work on SslSelectChannelConnector
 + JETTY-366 JETTY-368 Improved bayeux disconnect

jetty-6.1.4rc0 - 01 June 2007
 + Reorganized import of contrib modules
 + Unified JMX configuration
 + Updated slf4j version to 1.3.1
 + Updated junit to 3.8.2
 + Allow XmlConfiguration properties to be configured
 + Add (commented out) jspc precompile to test-webapp
 + Add slf4j-api for upgraded version
 + Change scope of fields for Session
 + Add ability to run cometd webapps to maven plugin
 + Delay ssl handshake until after dispatch in sslSocketConnector
 + Set so_timeout during ssl handshake as an option on SslSocketConnector
 + Optional send Date header. Server.setSendDateHeader(boolean)
 + update etc/jetty-ssl.xml with new handshake timeout setting
 + fixed JSP close handling
 + improved date header handling
 + fixed waiting continuation reset
 + JETTY-257 fixed comet cross domain
 + JETTY-309 fix applied to sslEngine
 + JETTY-317 rollback inclusion of cometd jar for maven plugin
 + JETTY-318 Prevent meta channels being created
 + JETTY-330 Allow dependencies with scope provided for jspc plugin
 + JETTY-335 SslEngine overflow fix
 + JETTY-337 deprecated get/setCipherSuites and added
   get/setExcludeCipherSuites
 + JETTY-338 protect isMoreInBuffer from destroy
 + JETTY-339 MultiPartFiler deletes temp files on IOException
 + JETTY-340 FormAuthentication works with null response
 + JETTY-344 gready fill in ByteArrayBuffer.readFrom
 + JETTY-345 fixed lost content with blocked NIO.
 + JETTY-347 Fixed type util init
 + JETTY-352 Object locks

jetty-6.1.3 - 04 May 2007
 + Handle CRLF for content in header optimization
 + JETTY-309 don't clear writable status until dispatch
 + JETTY-315 suppressed warning
 + JETTY-322 AJP13 cping and keep alive

jetty-6.1.2 - 01 May 2007
 + Improved unavailabile handling
 + sendError resets output state
 + Fixed session invalidation error in WadiSessionManager
 + Updated Wadi to version 2.0-M3
 + Added static member definition in WadiSessionManager
 + JETTY-322 fix ajp cpong response and close handling
 + JETTY-324 fix ant plugin
 + JETTY-328 updated jboss

jetty-6.1.2rc5 - 24 April 2007
 + set default keystore for SslSocketConnector
 + removed some compile warnings
 + Allow jsp-file to be / or /*
 + JETTY-305 delayed connection destroy
 + JETTY-309 handle close in multivalue connection fields.
 + JETTY-314 fix for possible NPE in Request.isRequestedSessionIdValid

jetty-6.1.2rc4 - 19 April 2007
 + JETTY-294 Fixed authentication reset
 + JETTY-299 handle win32 paths for object naming
 + JETTY-300 removed synchronized on dispatch
 + JETTY-302 correctly parse quoted content encodings
 + JETTY-303 fixed dual reset of generator
 + JETTY-304 Fixed authentication reset

jetty-6.1.2rc3 - 16 April 2007
 + Improved performance and exclusions for TLD scanning
 + MBean properties assume writeable unless marked RO
 + refactor of SessionManager and SessionIdManager for clustering
 + Improvements to allow simple setting of Cache-Control headers
 + AJP redirects https requests correctly
 + Fixed writes of unencoded char arrays.
 + JETTY-283 Parse 206 and 304 responses in client
 + JETTY-285 enable jndi for mvn jetty:run-war and jetty:run-exploded
 + JETTY-289 fixed javax.net.ssl.SSLException on binary file upload
 + JETTY-292 Fixed error page handler error pages
 + JETTY-293 fixed NPE on fast init
 + JETTY-294 Response.reset() resets headers as well as content
 + JETTY-295 Optional support of authenticated welcome files
 + JETTY-296 Close direct content inputstreams
 + JETTY-297 Recreate tmp dir on stop/start
 + JETTY-298 Names in JMX ObjectNames for context, servlets and filters

jetty-6.1.2rc2 - 27 March 2007
 + Enable the SharedStoreContextualiser for the WadiSessionManager(Database
   store for clustering)
 + AJP13 CPING request and CPONG response implemented
 + AJP13 Shutdown Request from peer implemented
 + AJP13 remoteUser, contextPath, servletPath requests implemented
 + Change some JNDI logging to debug level instead of info
 + Update jasper to glassfish tag SJSAS-9_1-B39-RC-14_Mar_2007
 + Optimized multi threaded init on startup servlets
 + Removed unneeded specialized TagLibConfiguration class from maven plugin
 + Refactor Scanner to increase code reuse with maven/ant plugins
 + Added RestFilter for PUT and DELETE from Aleksi Kallio
 + Make annotations work for maven plugin
 + JETTY-125 maven plugin: ensure test dependencies on classpath for
   <useTestClasspath>
 + JETTY-246 path encode cookies rather than quote
 + JETTY-254 prevent close of jar entry by bad JVMs
 + JETTY-256 fixed isResumed and work around JVM bug
 + JETTY-258 duplicate log message in ServletHandler
 + JETTY-260 Close connector before stop
 + JETTY-262 Allow acceptor thread priority to be adjusted
 + JETTY-263 Added implementation for authorizationType Packets
 + JETTY-265 Only quote cookie values if needed
 + JETTY-266 Fix deadlock with shutdown
 + JETTY-271 ResourceHandler uses resource for MimeType mapping
 + JETTY-272 Activate and Passivate events for sessions
 + JETTY-274 Improve flushing at end of request for blocking
 + JETTY-276 Partial fix for reset/close race
 + JETTY-277 Improved ContextHandlerCollection
 + JETTY-278 Session invalidation delay until no requests
 + JETTY-280 Fixed deadlock with two flushing threads
 + JETTY-284 Fixed stop connector race
 + JETTY-286 isIntegral and isConfidential methods overridden in
   SslSelectChannelConnector

jetty-6.1.2rc1 - 08 March 2007
 + TagLibConfiguration uses resource input stream
 + Improved handling of early close in AJP
 + add ajp connector jar to jetty-jboss sar
 + Improved Context setters for wadi support
 + fix Dump servlet to handle primitive array types
 + handle comma separated values for the Connection: header
 + Added option to allow null pathInfo within context
 + BoundedThreadPool queues rather than blocks excess jobs.
 + Support null pathInfo option for webservices deployed to jetty/jboss
 + Workaround to call SecurityAssocation.clear() for jboss webservices calls to
   ejbs
 + Ensure jetty/jboss uses servlet-spec classloading order
 + call preDestroy() after servlet/filter destroy()
 + Fix constructor for Constraint to detect wildcard role
 + Added support for lowResourcesIdleTime to SelectChannelConnector
 + JETTY-157 make CGI handle binary data
 + JETTY-175 JDBCUserRealm use getInt instead of getObject
 + JETTY-188 Use timer for session scavaging
 + JETTY-235 default realm name
 + JETTY-242 fix race condition with scavenging sessions when stopping
 + JETTY-243 FULL
 + JETTY-244 Fixed UTF-8 buffer overflow
 + JETTY-245 Client API improvements
 + JETTY-246 spaces in cookies
 + JETTY-248 setContentLength after content written
 + JETTY-250 protect attribute enumerations from modification
 + JETTY-252 Fixed stats handling of close connection
 + JETTY-254 prevent close of jar file by bad JVMs

jetty-6.1.2rc0 - 15 February 2007
 + JETTY-223 Fix disassociate of UserPrincipal on dispatches
 + JETTY-226 Fixed SSLEngine close issue
 + JETTY-232 Fixed use of override web.xml
 + JETTY-236 Buffer leak
 + JETTY-237 AJPParser Buffer Data Handling
 + JETTY-238 prevent form truncation
 + Patches from sybase for ClientCertAuthenticator
 + Coma separated cookies
 + Cometd timeout clients

jetty-6.1.2pre1 - 05 February 2007
 + JETTY-224 run build up to process-test before invoking jetty:run
 + Added error handling for incorrect keystore/truststore password in
   SslSelectChannelConnector
 + fixed bug with virtual host handling in ContextHandlerCollection
 + added win32service to standard build
 + refactored cometd to be continuation independent
 + allow ResourceHandler to use resource base from an enclosing ContextHandler

jetty-6.1.2pre0 - 01 February 2007
 + Fixed 1.4 method in jetty plus
 + Fixed generation of errors during jsp compilation for jsp-2.1
 + Added cometd jsonp transport from aabeling
 + Added terracotta cluster support for cometd
 + JETTY-213 request.isUserInRole(String) fixed
 + JETTY-215 exclude more transitive dependencies from tomcat jars for jsp-2.0
 + JETTY-216 handle AJP packet fragmentation
 + JETTY-218 handle AJP ssl key size and integer
 + JETTY-219 fixed trailing encoded chars in cookies
 + JETTY-220 fixed AJP content
 + JETTY-222 fix problem parsing faces-config.xml
 + add support for Annotations in servlet, filter and listener sources
 + improved writer buffering
 + moved JSON parser to util to support reuse
 + handle virtual hosts in ContextHandlerCollection
 + enable SslSelectChannelConnector to modify the SslEngine's client
   authentication settings

jetty-6.1.1 - 15 January 2007

jetty-6.1.1rc1 - 12 January 2007
 + Use timers for Rollover logs and scanner
 + JETTY-210 Build jsp-api-2.0 for java 1.4

jetty-6.1.1rc0 - 10 January 2007
 + Fixed unpacking WAR
 + extras/win32service download only if no JavaServiceWrapper exist
 + MultiPartFilter deleteFiles option
 + CGI servlet fails without exception
 + JETTY-209 Added ServletTester.createSocketConnector
 + JETTY-210 Build servlet-api-2.5 for java 1.4
 + JETTY-211 fixed jboss build
 + ensure response headers on AjaxFilter messsages turn off caching
 + start webapps on deployment with jboss, use isDistributed() method from
   WebAppContext
 + simplified chat demo

jetty-6.1.0 - 09 January 2007
 + Fixed unpacking WAR

jetty-6.1.0 - 05 January 2007
 + Improved config of java5 threadpool
 + Protect context deployer from Errors
 + Added WebAppContext.setCopyWebDir to avoid JVM jar caching issues.
 + GERONIMO-2677 refactor of session id handling for clustering
 + ServletTester sets content length
 + Added extras/win32service
 + JETTY-206 fixed AJP getServerPort and getRemotePort

jetty-6.1.0rc3 - 02 January 2007
 + JETTY-195 fixed ajp ssl_cert handling
 + JETTY-197 fixed getRemoteHost
 + JETTY-203 initialize ServletHandler if no Context instance
 + JETTY-204 setuid fix
 + setLocale does not use default content type
 + Use standard releases of servlet and jsp APIs.
 + implement resource injection and lifecycle callbacks declared in web.xml
 + extras/servlet-tester

jetty-6.1.0rc2 - 20 December 2006
 + AJP13Parser, throw IllegalStateException on unimplemented AJP13 Requests
 + ContextHandlerCollection is noop with no handlers
 + ensure servlets initialized if only using ServletHandler
 + fixed Jetty-197 AJP13 getRemoteHost()
 + Refactored AbstractSessionManager for ehcache
 + ensure classpath passed to jspc contains file paths not urls
 + JETTY-194 doubles slashes are significant in URIs
 + JETTY-167 cometd refactor
 + remove code to remove SecurityHandler if no constraints present
 + JETTY-201 make run-as work for both web container and ejb container in jboss
 + ensure com.sun.el.Messages.properties included in jsp-2.1 jar

jetty-6.1.0rc1 - 14 December 2006
 + simplified idle timeout handling
 + JETTY-193 MailSessionReference without authentication
 + JETTY-199 newClassPathResource
 + ensure unique name for ServletHolder instances
 + added cache session manager(pre-alpha)

jetty-6.1.0rc0 - 08 December 2006
 + JETTY-181 Allow injection of a java:comp Context
 + JETTY-182 Optionally set JSP classpath initparameter
 + Dispatcher does not protect javax.servlet attributes
 + DefaultHandler links virtual hosts.
 + Fixed cachesize on invalidate
 + Optimization of writers
 + ServletHandler allows non REQUEST exceptions to propogate
 + TCK fixes from Sybase:
 + Handle request content encodings
 + forward query attribute fix
 + session attribute listener
 + Servlet role ref
 + flush if content-length written
 + 403 for BASIC authorization failure
 + null for unknown named dispatches
 + JETTY-184 cometd connect non blocking
 + Support for RFC2518 102-processing response
 + JETTY-123 fix improved
 + Added org.mortbay.thread.concurrent.ThreadPool
 + Added extras/gwt
 + Fixed idle timeout
 + JETTY-189 ProxyConnection
 + Added spring ejb3 demo example
 + update jasper to glassfish SJSAS-9_1-B27-EA-07_Dec_2006
 + JETTY-185 tmp filename generation

jetty-6.1.0pre3 - 22 November 2006
 + fixed NIO endpoint flush. Avoid duplicate sends
 + CVE-2006-6969 Upgraded session ID generation to use SecureRandom
 + updated glassfish jasper to tag SJSAS-9_1-B25-EA-08_Nov_2006
 + Support TLS_DHE_RSA_WITH_AES_256_CBC_SHA
 + JETTY-180 XBean support for context deploy
 + JETTY-154 Cookies are double quotes only
 + Expose isResumed on Continuations
 + Refactored AJP generator

jetty-6.0.2 - 22 November 2006
 + Moved all modules updates from 6.1pre2 to 6.0
 + Added concept of bufferred endpoint
 + Added conversion Object -> ObjectName for the result of method calls made on
   MBeans
 + Added DataFilter configuration to cometd
 + added examples/test-jaas-webapp
 + Added extraClassPath to WebAppContext
 + Added hierarchical destroy of mbeans
 + Added ID constructor to AbstractSessionManager.Session
 + added isStopped() in LifeCycle and AbstractLifeCycle
 + Added override descriptor for deployment of RO webapps
 + add <Property> replacement in jetty xml config files
 + alternate optimizations of writer (use -Dbuffer.writers=true)
 + Allow session cookie to be refreshed
 + Apply queryEncoding to getQueryString
 + CGI example in test webapp
 + change examples/test-jndi-webapp so it can be regularly built
 + Default soLinger is -1 (disabled)
 + ensure "" returned for ServletContext.getContextPath() for root context
 + ensure sessions nulled out on request recycle; ensure session null after
   invalidate
 + ensure setContextPath() works when invoked from jetty-web.xml
 + fixed NIO endpoint flush. Avoid duplicate sends
 + Fixed NPE in bio.SocketEndPoint.getRemoteAddr()
 + Fixed resource cache flushing
 + Fixed tld parsing for maven plugin
 + HttpGenerator can generate requests
 + Improved *-mbean.properties files and specialized some MBean
 + JETTY-118 ignore extra content after close.
 + JETTY-119 cleanedup Security optimizatoin
 + JETTY-123 handle windows UNC paths
 + JETTY-126 handle content > Integer.MAX_VALUE
 + JETTY-129 ServletContextListeners called after servlets are initialized
 + JETTY-151 Idle timeout only applies to blocking operations
 + JETTY-154 Cookies are double quotes only
 + JETTY-171 Fixed filter mapping
 + JETTY-172 use getName() instead of toString
 + JETTY-173 restore servletpath after dispatch
 + Major refactor of SelectChannel EndPoint for client selector
 + make .tag files work in packed wars
 + Plugin shutdown context before stopping it.
 + Refactored session lifecycle and additional tests
 + release resource lookup in Default servlet
 + (re)make JAAS classes available to webapp classloader
 + Reverted UnixCrypt to use coersions (that effected results)
 + Session IDs can change worker ID
 + Simplified ResourceCache and Default servlet
 + SocketConnector closes all connections in doStop
 + Upgraded session ID generation to use SecureRandom
 + updated glassfish jasper to tag SJSAS-9_1-B25-EA-08_Nov_2006
 + Support TLS_DHE_RSA_WITH_AES_256_CBC_SHA

jetty-5.1.14 - 09 August 2007
 + patched with correct version
 + JETTY-155 force close with content length.
 + JETTY-369 failed state in Container

jetty-5.1.13
 + Sourceforge 1648335: problem setting version for AJP13

jetty-5.1.12 - 22 November 2006
 + Added support for TLS_DHE_RSA_WITH_AES_256_CBC_SHA
 + Upgraded session ID generation to use SecureRandom
 + Quote single quotes in cookies
 + AJP protected against bad requests from mod_jk
 + JETTY-154 Cookies ignore single quotes

jetty-4.2.27 - 22 November 2006
 + Upgraded session ID generation to use SecureRandom
 + AJP protected against bad requests from mod_jk

jetty-6.1.0pre2 - 20 November 2006
 + Added extraClassPath to WebAppContext
 + Fixed resource cache flushing
 + Clean up jboss module licensing

jetty-6.1.0pre1 - 19 November 2006
 + Use ContextDeployer as main deployer in jetty.xml
 + Added extras/jboss
 + Major refactor of SelectChannel EndPoint for client selector
 + Fixed NPE in bio.SocketEndPoint.getRemoteAddr()
 + Reverted UnixCrypt to use coersions (that effected results)
 + JETTY-151 Idle timeout only applies to blocking operations
 + alternate optimizations of writer (use -Dbuffer.writers=true)
 + JETTY-171 Fixed filter mapping
 + JETTY-172 use getName() instead of toString
 + JETTY-173 restore servletpath after dispatch
 + release resource lookup in Default servlet
 + Simplified ResourceCache and Default servlet
 + Added override descriptor for deployment of RO webapps
 + Added hierarchical destroy of mbeans

jetty-6.1.0pre0 - 21 October 2006
 + add <Property> replacement in jetty xml config files
 + make .tag files work in packed wars
 + add hot deployment capability
 + ensure setContextPath() works when invoked from jetty-web.xml
 + ensure sessions nulled out on request recycle; ensure session null after
   invalidate
 + ensure "" returned for ServletContext.getContextPath() for root context
 + Fixed tld parsing for maven plugin
 + Improved *-mbean.properties files and specialized some MBean
 + Added conversion Object -> ObjectName for the result of method calls made on
   MBeans
 + JETTY-129 ServletContextListeners called after servlets are initialized
 + change examples/test-jndi-webapp so it can be regularly built
 + added isStopped() in LifeCycle and AbstractLifeCycle
 + fixed isUserInRole checking for JAASUserRealm
 + fixed ClassCastException in JAASUserRealm.setRoleClassNames(String[])
 + add a maven-jetty-jspc-plugin to do jspc precompilation
 + added examples/test-jaas-webapp
 + (re)make JAAS classes available to webapp classloader
 + CGI example in test webapp
 + Plugin shutdown context before stopping it.
 + Added concept of bufferred endpoint
 + Factored ErrorPageErrorHandler out of WebAppContext
 + Refactored ErrorHandler to avoid statics
 + Transforming classloader does not transform resources.
 + SocketConnector closes all connections in doStop
 + Improved charset handling in URLs
 + minor optimization of bytes to UTF8 strings
 + JETTY-112 ContextHandler checks if started
 + JETTY-113 support optional query char encoding on requests
 + JETTY-114 removed utf8 characters from code
 + JETTY-115 Fixed addHeader
 + added cometd chat demo
 + JETTY-119 cleanedup Security optimizatoin
 + Refactored session lifecycle and additional tests
 + JETTY-121 init not called on externally constructed servlets
 + JETTY-124 always initialize filter caches
 + JETTY-126 handle content > Integer.MAX_VALUE
 + JETTY-123 handle windows UNC paths
 + JETYY-120 SelectChannelConnector closes all connections on stop
 + Added ID constructor to AbstractSessionManager.Session
 + Allow session cookie to be refreshed
 + Added DataFilter configuration to cometd
 + Added extras/setuid to support start as root
 + Apply queryEncoding to getQueryString
 + JETTY-118 ignore extra content after close.
 + HttpGenerator can generate requests
 + Ported HtAccessHandler
 + Start of a client API
 + Session IDs can change worker ID
 + Default soLinger is -1 (disabled)
 + AJP Connector

jetty-5.1.11 - 08 October 2006
 + fixed ByteBufferOutputStream capacity calculation
 + Fixed AJP handling of certificate length (1494939)
 + Fixed AJP chunk header (1507377)
 + Fixed order of destruction event calls
 + Fix to HttpOutputStream from M.Traverso
 + Default servlet only uses setContentLength on wrapped responses

jetty-4.2.26 - 08 October 2006
 + Backport of AJP fixes

jetty-6.0.1 - 24 September 2006
 + fixed isUserInRole checking for JAASUserRealm
 + fixed ClassCastException in JAASUserRealm.setRoleClassNames(String[])
 + Improved charset handling in URLs
 + Factored ErrorPageErrorHandler out of WebAppContext
 + Refactored ErrorHandler to avoid statics
 + JETTY-112 ContextHandler checks if started
 + JETTY-114 removed utf8 characters from code
 + JETTY-115 Fixed addHeader
 + JETTY-121 init not called on externally constructed servlets
 + minor optimization of bytes to UTF8 strings
 + JETTY-113 support optional query char encoding on requests
 + JETTY-124 always initialize filter caches
 + JETYY-120 SelectChannelConnector closes all connections on stop

jetty-6.0.0 - 10 September 2006
 + SocketConnector closes all connections in doStop
 + Conveniance builder methods for listeners and filters
 + Transforming classloader does not transform resources.
 + Plugin shutdown context before stopping it.

jetty-6.0.0rc4 - 05 September 2006
 + bind jetty-env.xml entries to java:comp/env
 + JETTY-107 Poor cast in SessionDump demo.
 + Set charset on error pages

jetty-6.0.0rc3 - 01 September 2006
 + pulled 6.0.0 branch
 + JETTY-103
 + Move MailSessionReference to org.mortbay.naming.factories
 + Less verbose handling of BadResources from bad URLs
 + Avoid double error handling of Bad requests
 + don't warn for content length on head requests
 + JETTY-104 (raised glassfish ISSUE-1044) hide JSP forced path attribute
 + JETTY-68 Complete request after sendRedirect
 + Transferred the sslengine patch from the patches directory to extras

jetty-6.0.0rc2 - 25 August 2006
 + use mvn -Dslf4j=false jetty:run to disable use of slf4j logging with
   jdk1.4/jsp2.0
 + added org.apache.commons.logging package to system classes that can't be
   overridden by a webapp classloader
 + mvn -Djetty.port=x jetty:run uses port number given for the default
   connector
 + Fixed NPE when no resource cache
 + Refactored WebXmlConfiguration to allow custom web.xml resource
 + Moved more utility packagtes to the util jar
 + Direct buffer useage is optional
 + Destroy HttpConnection to improve buffer pooling
 + Timestamp in StdErrLog

jetty-6.0.0rc1 - 16 August 2006
 + Support for binding References and Referenceables and javax.mail.Sessions in
   JNDI
 + Added TransformingWebAppClassLoader for spring 2.0 byte code modification
   support
 + JETTY-90
 + Fixed FD leak for bad TCP acks. JETTY-63
 + JETTY-87
 + Change path mapping so that a path spec of /foo/* does not match /foo.bar :
   JETTY-88
 + add <requestLog> config param to jetty plugin
 + JETTY-85 JETTY-86 (TrustManager and SecureRandom are now configurable;
   better handling of null/default values)
 + parse jsp-property-group in web.xml for additional JSP servlet mappings
 + protected setContentType from being set during include
 + JETTY-91
 + added modules/spring with XmlBeanFactory configuration
 + removed support for lowResources from SelectChannelConnector
 + added start of cometd implementation (JSON only)
 + added start of grizzly connector
 + removed org.mortbay. from context system classes configuration
 + -DSTOP.PORT must be specified.
 + moved optional modules to extras
 + fixed bug that caused Response.setStatus to ignore the provided message
 + refactored resource cache
 + Allow direct filling of buffers for uncached static content.
 + Added simple ResourceHandler and FileServer example

jetty-6.0.0rc0 - 07 July 2006
 + change prefix from "jetty6" to just "jetty" for plugin: eg is now mvn
   jetty:run
 + allow <key> or <name> in <systemProperty> for plugin
 + simplified jetty.xml with new constructor injections
 + added setters and getters on SessionManager API for session related config:
   cookie name, url parameter name, domain, max age and path.
 + add ability to have a lib/ext dir from which to recursively add all jars and
   zips to the classpath
 + patch to allow Jetty to use JSP2.1 from Glassfish instead of Jasper from
   Tomcat
 + fixed classesDirectory param for maven plugin to be configurable
 + ensure explicitly set tmp directory called "work" is not deleted on exit
 + ensure war is only unpacked if war is newer than "work" directory
 + change name of generated tmp directory to be
   "Jetty_"+host+"_"+port+"_"+contextpath+"_"+virtualhost
 + Cleaned up idle expiry.
 + Ssl algorithm taken from system property
 + Added 8 random letters&digits to Jetty-generated tmp work dir name to ensure
   uniqueness
 + Simplify runtime resolution of JSP library for plugin
 + Ensure mvn clean cleans the build
 + Do not wrap EofException with EofException
 + reverse order for destroy event listeners
 + added StatisticsHandler and statistics on Connector.
 + Simplified Servlet Context API
 + Added maximum limit to filter chain cache.
 + refactor HttpChannelEndPoint in preparation for SslEngine
 + ContextHandlerCollection addContext and setContextClass
 + Discard excess bytes in header buffer if connection is closing
 + Updated javax code from
   http://svn.apache.org/repos/asf/tomcat/tc6.0.x/trunk/java/javax@417727
 + Threadpool does not need to be a LifeCycle
 + support graceful shutdown
 + Added WebAppContextClassLoader.newInstance to better support exensible
   loaders.
 + immutable getParameterMap()
 + support <load-on-startup> for SingleThreadModel
 + changed ServletContext.getResourcePaths()  to not return paths containing
   double slashes
 + fixed HttpGenerator convertion of non UTF-8: JETTY-82
 + added html module from jetty 5 - but deprecated until maintainer found

jetty-6.0.0beta17 - 01 June 2006
 + Added config to disable file memory mapped buffers for windows
 + Added Request.isHandled()
 + Refactored Synchronization of SelectChannelConnector
 + Recovered repository from Codehaus crash
 + ContextHandler.setConnectors replace setHosts
 + Connector lowResourceMaxIdleTime  implemented.
 + Default servlet checks for aliases resources
 + Added clover reports and enough tests to get >50% coverage
 + Fixed IE SSL issue.
 + Implemented runAs on servlets
 + Flush will flush all bytes rather than just some.
 + Protected WEB-INF and META-INF
 + don't reset headers during forward
 + BoundedThreadPool.doStop waits for threads to complete

jetty-6.0.0beta16 - 12 May 2006
 + remove a couple of System.err.printlns
 + replace backwards compativle API in UrlEncoded

jetty-6.0.0beta15 - 11 May 2006
 + Added Server attribute org.mortbay.jetty.Request.maxFormContentSize
 + Renamed NotFoundHandler to DefaultHandler
 + Added automatic scan of all WEB-INF/jetty-*.xml files for plugin
 + Added <scanTargets> parameter to allow other locations to scan for plugin
 + Major refactor to simplify Server and handler hierarchy
 + setSendServerVersion method added to Server to control sending of Server:
   http header
 + removed SelectBlockingChannelConnector (unmaintained)
 + Improved HttpException
 + Moved more resources to resources
 + Added ThrottlingFilter and fixed race in Continuations
 + Added taglib resources to 2.1 jsp api jar
 + Reset of timer task clears expiry
 + improved MBeanContainer object removal
 + ContextHandler.setContextPath can be called after start.
 + Fixed handling of params after forward
 + Added --version to start.jar
 + Added embedded examples
 + Simplified DefaultServlet static content buffering
 + readded BoundedThreadPool shrinking (and then fixed resulting deadlock)
 + improved MBean names
 + improved support for java5 jconsole
 + Session scavenger threads from threadpool
 + Thread names include URI if debug set
 + don't accept partial authority in request line.
 + enforce 204 and 304 have no content

jetty-6.0.0beta14 - 09 April 2006
 + ignore dirs and files that don't exist in plugin scanner
 + added support for stopping jetty using "java -jar start.jar --stop"
 + added configurability for webdefault.xml in maven plugin
 + adding InvokerServlet
 + added ProxyServlet
 + stop JDBCUserRealm coercing all credentials to String
 + Change tmp dir of plugin to work to be in line with jetty convention
 + Modify plugin to select JSP impl at runtime
 + Use start.config to select which JSP impl at runtime based on jdk version
 + Added JSP 2.1 APIs from apache
 + Added Jasper 2.1 as jesper (jasper without JCL)
 + Started readding logging to jesper using jdk logging
 + fixed priority of port from url over host header
 + implemented request.isUserInRole
 + securityHandler removed if not used.
 + moved test webapps to examples directory
 + improved contentType handling and test harness
 + fixed forward bug (treated as include)
 + fixed HttpField iterator
 + added jetty-util.jar module
 + added reset to Continuation

jetty-6.0.0beta12 - 16 March 2006
 + Fixed maven plugin JNDI for redeploys
 + Fixed tld discovery for plugin (search dependencies)
 + Fixed JettyPlus for root contexts
 + Fixed error handling in error page
 + Added JSP2.0 demos to test webapp
 + Upgraded jasper to 5.5.15
 + Added provider support to SslListener
 + Log ERROR for runtimeExceptions

jetty-6.0.0beta11 - 14 March 2006
 + added JAAS
 + added webapp-specific JNDI entries
 + added missing Configurations for maven plugin
 + fixed FORM authentication
 + moved dtd and xsd to standard javax location
 + added patch to use joda-time
 + refactored session ID management
 + refactored configuration files and start()
 + fixed ; decoding in URIs
 + Added HttpURI and improved UTF-8 parsing.
 + refactored writers and improved UTF-8 generation.

jetty-6.0.0beta10 - 25 February 2006
 + Added support for java:comp/env
 + Added support for pluggable transaction manager
 + Forward masks include attributes and vice versa
 + Fixed default servlet handling of includes
 + Additional accessors for request logging
 + added getLocalPort() to connector
 + Fixed content-type for range requests
 + Fix for sf1435795 30sec delay from c taylor
 + Fix for myfaces and include with close
 + Fix sf1431936 don't chunk the chunk
 + Fix http://jira.codehaus.org/browse/JETTY-6. hi byte reader
 + Updates javax to MR2 release

jetty-6.0.0beta9 - 09 February 2006
 + PathMap for direct context mapping.
 + Refactored chat demo and upgraded prototype.js
 + Continuation cleanup
 + Fixed unraw decoding of query string
 + Fixed dispatch of wrapped requests.
 + Fixed double flush of short content.
 + Added request log.
 + Added CGI servlet.
 + Force a tempdir to be set.
 + Force jasper scratch dir.
 + fixed setLocale bug sf1426940
 + Added TLD tag listener handling.

jetty-6.0.0beta8 - 24 January 2006
 + fixed dispatch of new session problem. sf:1407090
 + reinstated rfc2616 test harness
 + Handle pipeline requests without hangs
 + Removed queue from thread pool.
 + improved caching of content types
 + fixed bug in overloaded write method on HttpConnection (reported against
   Tapestry4.0)
 + hid org.apache.commons.logging and org.slf4j packages from webapp
 + maven-jetty6-plugin stopped transitive inclusion of log4j and
   commons-logging from commons-el for jasper
 + patch to remove spurious ; in HttpFields
 + improve buffer return mechanism.
 + conveniance addHandler removeHandler methods
 + maven-jetty6-plugin: ensure compile is done before invoking jetty
 + maven-jetty6-plugin: support all types of artifact dependencies

jetty-6.0.0Beta7
 + Fixed infinite loop with chunk handling
 + Faster header name lookup
 + removed singleton Container
 + reduced info verbosity
 + null dispatch attributes not in names
 + maven-jetty6-plugin added tmpDirectory property
 + maven-jetty6-plugin stopped throwing an error if there is no target/classes
   directory

jetty-6.0.0Beta6
 + Fixed issue with blocking reads
 + Fixed issue with unknown headers
 + optimizations

jetty-6.0.0Beta5
 + Moved to SVN
 + Fixed writer char[] creations
 + Added management module for mbeans

jetty-6.0.0Beta4
 + System property support in plugin
 + CVE-2006-2758 Fixed JSP visibility security issue.
 + Improved jetty-web.xml access to org.mortbay classes.
 + Jasper 5.5.12

jetty-6.0.0Beta3
 + Fixed error in block read
 + Named dispatch.
 + Fixed classloader issue with server classes

jetty-6.0.0Beta2
 + merged util jar back into jetty jar
 + Simpler continuation API
 + loosely coupled with JSP servlet
 + loosely coupled with SLF4J
 + Improved reuse of HttpField values and cookies.
 + Improved buffer return

jetty-6.0.0Beta1
 + Servlet 2.5 API
 + SSL connector
 + maven2 plugin
 + shutdown hook
 + refactored start/stop
 + Implemented all listeners
 + Error pages
 + Virtual hosts
 + Multiple select sets

jetty-6.0.0Beta0
 + Maven 2 build
 + Dispatcher parameters
 + UTF-8 encoding for URLs
 + Fixed blocking read

jetty-6.0.0APLPA3
 + Added demo for Continuations
 + Jasper and associated libraries.

jetty-6.0.0ALPHA2
 + Continuations - way cool way to suspend a request and retry later.
 + Dispatchers
 + Security

jetty-6.0.0ALPHA1
 + Filters
 + web.xml handling

jetty-6.0.0ALPHA0
 + Totally rearchitected and rebuilt, so 10 years of cruft could be removed!
 + Improved "dependancy injection" and "inversion of control" design of
   components
 + Improved "interceptor" design of handlers
 + Smart split buffer design allows large buffers to only be allocated to
   active connections. The resulting memory savings allow very large buffers to
   be used, which increases the chance of efficient asynchronous flushing and
   of avoiding chunking.
 + Optional use of NIO Buffering so that efficient direct buffers and memory
   mapped files can be used.
 + Optional use of NIO non-blocking scheduling so that threads are not
   allocated per connection.
 + Optional use of NIO gather writes, so that for example a HTTP header and a
   memory mapped
 + file may be sent as sent is a single operation.
 + Missing Security
 + Missing Request Dispatchers
 + Missing web.xml based configuration
 + Missing war support

jetty-5.1.11RC0 - 05 April 2006
 + stop JDBCUserRealm forcing all credentials to be String
 + force close with shutdownOutput for win32
 + NPE protection if desirable client certificates
 + Added provider support to SslListener
 + logging improvements for servlet and runtime exceptions
 + Fixed AJP handling of ;jsessionid.
 + improved contentType param handling

jetty-5.1.10 - 05 January 2006
 + Fixed path aliasing with // on windows.
 + Fix for AJP13 with multiple headers
 + Fix for AJP13 with encoded path
 + Remove null dispatch attributes from getAttributeNames
 + Put POST content default back to iso_8859_1. GET is UTF-8 still

jetty-4.2.25 - 04 January 2006
 + Fixed aliasing of // for win32

jetty-5.1.9 - 07 December 2005
 + Fixed wantClientAuth(false) overriding netClientAuth(true)

jetty-6.0.0betaX
 + See http://jetty.mortbay.org/jetty6 for 6.0 releases

jetty-5.1.8 - 07 December 2005
 + Fixed space in URL issued created in 5.1.6

jetty-5.1.7 - 07 December 2005

jetty-5.1.7rc0 - 06 December 2005
 + improved server stats
 + char encoding for MultiPartRequest
 + fixed merging of POST params in dispatch query string.
 + protect from NPE in dispatcher getValues
 + Updated to 2.6.2 xerces
 + JSP file servlet mappings copy JspServlet init params.
 + Prefix servlet context logs with org.mortbay.jetty.context
 + better support for URI character encodings
 + use commons logging jar instead of api jar.

jetty-5.1.6 - 18 November 2005
 + CVE-2006-2758 Fixed JSP visibility security issue.
 + Improved jetty-web.xml access to org.mortbay classes.

jetty-5.1.5 - 10 November 2005
 + Improved shutdown hook
 + Improved URL Decoding
 + Improved mapping of JSP files.

jetty-5.1.5rc2 - 07 October 2005
 + Reverted dispatcher params to RI rather than spec behaviour.
 + ProxyHandler can handle chained proxies
 + unsynchronized ContextLoader
 + ReFixed merge of Dispatcher params
 + public ServerMBean constructor
 + UTF-8 encoding for URLs
 + Response.setLocale will set locale even if getWriter called.

jetty-5.1.5rc1 - 23 August 2005
 + upgraded to commons logging 1.0.4
 + Release commons logging factories when stopping context.
 + Fixed illegal state with chunks and 100 continue - Tony Seebregts
 + Fixed PKCS12Import input string method
 + Fixed merge of Dispatcher parameters
 + Encoded full path in ResourceHandler directory listing
 + handle extra params after charset in header
 + Fixed 100-continues with chunking and early commit

jetty-5.1.5rc0 - 16 August 2005
 + Fixed component remove memory leak for stop/start cycles
 + Facade over commons LogFactory so that discovery may be avoided.
 + Applied ciphersuite patch from tonyj
 + Authenticators use servlet sendError
 + CGI sets SCRIPT_FILENAME
 + HttpTunnel timeout
 + NPE protection for double stop in ThreadedServer
 + Expect continues only sent if input is read.

jetty-5.1.4 - 05 June 2005
 + Fixed FTP close issue.
 + setup MX4J with JDK1.5 in start.config
 + set classloader during webapp doStop
 + NPE protection in ThreadedServer
 + ModelMBean handles null signatures
 + Change JAAS impl to be more flexible on finding roles

jetty-5.1.4rc0 - 19 April 2005
 + ServletHttpContext correctly calls super.doStop.
 + HttpServer delegates component handling to Container.
 + Allow ServletHandler in normal HttpContext again.
 + Stop start.jar putting current directory on classpath.
 + More protection from null classloaders.
 + Turn off web.xml validation for JBoss.

jetty-5.1.3 - 07 April 2005
 + Some minor code janitorial services

jetty-4.2.24 - 07 April 2005

jetty-5.1.3rc4 - 31 March 2005
 + Moved servlet request wrapping to enterContextScope for geronimo security
 + refixed / mapping for filters
 + Allow XmlConfiguration to start with no object.
 + updated to mx4j 3.0.1
 + rework InitialContextFactory to use static 'default' namespace
 + make java:comp/env immutable for webapps as per J2EE spec

jetty-5.1.3rc3 - 20 March 2005
 + removed accidental enablement of DEBUG for JettyPlus jndi in
   log4j.properties
 + fixed "No getter or setter found" mbean errors

jetty-5.1.3rc2 - 16 March 2005
 + Updated JSR154Filter for ERROR dispatch
 + Fixed context to _context refactory error

jetty-5.1.3rc1 - 13 March 2005
 + Fixed typo in context-param handling.
 + update to demo site look and feel.
 + Fixed principal naming in FormAuthenticator
 + JettyPlus updated to JOTM 2.0.5, XAPool 1.4.2

jetty-4.2.24rc1
 + Fixed principal naming in FormAuthenticator

jetty-5.1.3rc0 - 08 March 2005
 + Flush filter chain caches on servlet/filter change
 + Fixed rollover filename format bug
 + Fixed JSR154 error dispatch with explicit pass of type.
 + Allow system and server classes to be configured for context loader.
 + IOException if EOF read during chunk.
 + Fixed HTAccess crypt salt handling.
 + Added simple xpath support to XmlParser
 + Added TagLibConfiguration to search for listeners in TLDs.
 + Added SslListener for 1.4 JSSE API.
 + Fixed moderate load preventing ThreadPool shrinking.
 + Added logCookie and logLatency support to NCSARequestLog
 + Added new JAAS callback to allow extra login form fields in authentication

jetty-4.2.24rc0 - 08 March 2005
 + Back ported Jetty 5 ThreadedServer and ThreadPool
 + Added logCookie and logLatency support to NCSARequestLog

jetty-5.1.2 - 18 January 2005
 + Added id and ref support to XmlConfiguration
 + Cleaned up AbstractSessionManager synchronization.
 + Fixed potential concurrent login problem with JAAS
 + Apply patch #1103953

jetty-4.2.23 - 16 January 2005
 + Cleaned up AbstractSessionManager synchronization.
 + Fixed potential concurrent login problem with JAAS

jetty-5.1.2pre0 - 22 December 2004
 + Fixed case of Cookie parameters
 + Support Secure and HttpOnly in session cookies
 + Modified useRequestedID handling to only use IDs from other contexts
 + Added global invalidation to AbstractSessionManager
 + UnavailableException handling from handle
 + Fixed suffix filters

jetty-4.2.23RC0 - 17 December 2004
 + LineInput handles readers with small internal buffer
 + Added LogStream to capture stderr and stdout to logging
 + Support Secure and HttpOnly in session cookies
 + Build unsealed jars

jetty-5.1.1 - 01 December 2004

jetty-5.1.1RC1
 + Some minor findbugs code cleanups
 + Made more WebApplicationHandle configuration methods public.
 + Fixed ordering of filters with multiple interleaved mappings.
 + Allow double // within URIs
 + Applied patch for MD5 hashed credentials for MD5

jetty-5.1.1RC0 - 17 November 2004
 + fix for adding recognized EventListeners
 + fix commons logging imports to IbmJsseListener
 + added new contributed shell start/stop script
 + excluded ErrorPageHandler from standard build in extra/jdk1.2 build

jetty-5.1.0 - 14 November 2004

jetty-5.1.RC1 - 24 October 2004
 + Allow JSSE listener to be just confidential or just integral.
 + Fixed NPE for null contenttype
 + improved clean targets
 + when committed setHeader is a noop rather than IllegalStateException
 + Partially flush writers on every write so content length can be detected.
 + Build unsealed jars
 + default / mapping does not apply to Filters
 + many minor cleanups suggested from figbug utility
 + Allow multiple accepting threads

jetty-5.1.RC0 - 11 October 2004
 + Fixed many minor issues from J2EE 1.4 TCK testing See sf.net bugs 1031520 -
   1032205
 + Refactored, simplified and optimized HttpOutputStream
 + LineInput handles readers with small internal buffer
 + Added LogStream to capture stderr and stdout to logging
 + Added filter chain cache
 + Added JSR77 servlet statistic support
 + Refactored webapp context configurations
 + Added LifeCycle events and generic container.
 + Upgraded to ant-1.6 for jasper
 + Fixed HTAccessHandler
 + JBoss 4.0.0 support

jetty-5.0.0 - 10 September 2004

jetty-5.0.RC4 - 05 September 2004
 + Fixed configuration of URL alias checking
 + JettyJBoss: Use realm-name from web.xml if present, otherwise use
   security-domain from jboss-web.xml

jetty-5.0.RC3 - 28 August 2004
 + DIGEST auth handles qop, stale and maxNonceAge.
 + Less verbose warning for non validating xml parser.
 + fixed jaas logout for jetty-jboss
 + fixed deployment of ejb-link elements in web.xml with jboss
 + Update to jasper 5.0.27
 + Added parameters for acceptQueueSize and lowResources level.
 + Changed default URI encoding to UTF-8
 + Fixes to work with java 1.5
 + JettyPlus upgrade to XAPool 1.3.3. and HSQLDB 1.7.2
 + JettyPlus addition of pluggable DataSources
 + Always say close for HTTP/1.0 non keep alive.

jetty-4.2.22
 + fixed jaas logout for jetty-jboss integration
 + fixed deployment of ejb-link elements in web.xml for jboss
 + Added parameters for acceptQueueSize and lowResources level.

jetty-5.0.RC2 - 02 July 2004
 + Fixed DIGEST challenge delimiters
 + HTAccess calls UnixCrypt correctly
 + integrated jetty-jboss with jboss-3.2.4
 + Error dispatchers are always GET requests.
 + OPTIONS works for all URLs on default servlet
 + add JMX support for JettyPlus
 + add listing of java:comp/env for webapp with JMX
 + make choice of override of JNDI ENC entries: config.xml or web.xml
 + Default servlet may use only pathInfo for resource
 + Fixed session leak in j2ee
 + Fixed no-role security constraint combination.
 + Fix to use runas roles during servlet init and destroy
 + Fixed JAAS logout
 + HttpContext sendError for authentication errors

jetty-4.2.21 - 02 July 2004
 + integrated jetty-jboss with jboss-3.2.4
 + add JMX support for JettyPlus
 + add listing of java:comp/env for webapp with JMX
 + make choice of override of JNDI ENC entries: config.xml or web.xml
 + Fixed JAAS logout

jetty-5.0.RC1 - 24 May 2004
 + Changed to apache 2.0 license
 + added extra/etc/start-plus.config to set up main.class for jettyplus
 + maxFormContentLength may be unlimited with <0 value
 + Fixed HTTP tunnel timeout setting.
 + Improved handling of exception from servlet init.
 + FORM auth redirects to context on a re-auth
 + Handle multiple virutal hosts from JBoss 3.2.4RC2

jetty-4.2.20 - 22 May 2004
 + maxFormContentLength may be unlimited with <0 value
 + Fixed HTTP tunnel timeout setting.
 + Improved handling of exception from servlet init.
 + FORM auth redirects to context on a re-auth

jetty-5.0.0RC0 - 07 April 2004
 + Updated JettyPlus to JOTM 1.4.3 (carol-1.5.2, xapool-1.3.1)
 + ServletContext attributes wrap HttpContext attributes.
 + Factored out XML based config from WebApplicationContext
 + Improved RequestLog performance
 + Fixed j2se 1.3 problem with HttpFields
 + Default servlet respectes servlet path
 + Fixed setCharacterEncoding for parameters.
 + Fixed DOS problem
 + Worked around bad jboss URL handler in XMLParser
 + Forced close of connections over stop/start
 + ProxiedFor field support added to NCSARequestLog
 + Fixed Default servlet for non empty servlet paths
 + Updated mx4j to V2
 + Updated jasper to 5.0.19
 + Changed dist naming convention to lowercase

jetty-4.2.20RC0 - 07 April 2004
 + Worked around bad jboss URL handler in XMLParser
 + Forced close of connections over stop/start
 + HttpFields protected headers
 + ProxiedFor field support added to NCSARequestLog
 + Fixed Default servlet for non empty servlet paths
 + Changed dist naming convention to lowercase

jetty-4.2.19 - 19 March 2004
 + Fixed DOS attack problem

jetty-5.0.beta2 - 12 February 2004
 + Added skeleton JMX MBean for jetty plus
 + Fixed HEAD with empty chunk bug.
 + Fixed jetty.home/work handling
 + Fixed setDate thread safety
 + Fixed SessionManager init
 + Improved low thread handling
 + FileResource better handles non sun JVM
 + Monitor closes socket before exit
 + Updated to Japser 5.0.16
 + RequestDispatcher uses request encoding for query params
 + Fixed busy loop in threadpool run
 + Reorganized ServletHolder init
 + Added log4j context repository to jettyplus
 + NPE guard for no-listener junit deployment
 + Added experimental NIO listeners again.
 + fixed filter dispatch configuration.
 + fixed lazy authentication with FORMs

jetty-4.2.18 - 01 March 2004
 + Added log4j context repository to jettyplus
 + NPE guard for no-listener junit deployment
 + Improved log performance
 + Fixed j2se 1.3 problem with HttpFields
 + Suppress some more IOExceptions
 + Default servlet respectes servlet path

jetty-4.2.17 - 01 February 2004
 + Fixed busy loop in threadpool run
 + Reorganized ServletHolder init

jetty-4.2.16 - 30 January 2004
 + Fixed setDate multi-cpu race
 + Improved low thread handling
 + FileResource better handles non sun JVM
 + Fixed HttpTunnel for JDK 1.2
 + Monitor closes socket before exit
 + RequestDispatcher uses request encoding for query params
 + Update jasper to 4.1.29

jetty-5.0.beta1 - 24 December 2003
 + SecurityConstraints not reset by stop() on custom context
 + Fixed UnixCrypt handling in HTAccessHandler
 + Added patch for JBoss realm single sign on
 + Reorganized FAQ
 + Env variables for CGI
 + Removed support for old JBoss clustering

jetty-4.2.15 - 24 December 2003
 + SecurityConstraints not reset by stop() on custom context
 + Fixed UnixCrypt handling in HTAccessHandler
 + Added patch for JBoss realm single sign on
 + Environment variables for CGI
 + Removed support for old JBoss clustering

jetty-5.0.beta0 - 22 November 2003
 + Removed support for HTTP trailers
 + PathMap uses own Map.Entry impl for IBM JVMs
 + Use ${jetty.home}/work or WEB-INF/work for temp directories if present
 + Protect ThreadPool.run() from interrupted exceptions
 + Added org.mortbay.http.ErrorHandler for error pages.
 + Fixed init race in HttpFields cache
 + Allow per listener handlers
 + Added MsieSslHandler to handle browsers that don't grok persistent SSL (msie
   5)
 + Respect content length when decoding form content.
 + JBoss integration uses writer rather than stream for XML config handling
 + Expire pages that contain set-cookie as per RFC2109 recommendation
 + Updated jasper to 5.0.14beta
 + Removed the CMR/CMP distributed session implementation

jetty-4.2.15rc0 - 22 November 2003
 + PathMap uses own Map.Entry impl for IBM JVMs
 + Race in HttpFields cache
 + Use ${jetty.home}/work or WEB-INF/work for temp directories if present
 + Protect ThreadPool.run() from interrupted exceptions
 + Added org.mortbay.http.ErrorHandler for error pages.
 + JsseListener checks UserAgent for browsers that can't grok persistent SSL
   (msie5)
 + Removed the CMR/CMP distributed session implementation

jetty-4.2.14 - 04 November 2003
 + respect content length when decoding form content.
 + JBoss integration uses writer rather than stream for XML config handling
 + Fixed NPE in SSO
 + Expire pages that contain set-cookie as per RFC2109 recommendation

jetty-5.0.alpha3 - 19 October 2003
 + Reworked Dispatcher to better support cross context sessions.
 + Use File.toURI().toURL() when jdk 1.2 alternative is available.
 + Priority added to ThreadPool
 + replaced win32 service with http://wrapper.tanukisoftware.org
 + FileClassPath derived from walk of classloader hierarchy.
 + Implemented security constraint combinations
 + Set TransactionManager on JettyPlus datasources and pools
 + Fixed null pointer if no sevices configured for JettyPlus
 + Updated jasper and examples to 5.0.12
 + Lazy authentication if no auth constraint.
 + Restore servlet handler after dispatch
 + Allow customization of HttpConnections
 + Failed requests excluded from duration stats

jetty-4.2.14RC1 - 19 October 2003
 + Reworked Dispatcher to better support cross context sessions.
 + Added UserRealm.logout and arrange for form auth
 + Allow customization of HttpConnections
 + Failed requests excluded from

jetty-4.2.14RC0 - 07 October 2003
 + Correctly setup context classloader in cross context dispatch.
 + Put a semi busy loop into proxy tunnels for IE problems
 + Fixed handling of error pages for IO and Servlet exceptions
 + updated extra/j2ee to jboss 3.2.1+
 + Use File.toURI().toURL() when jdk 1.2 alternative is available.
 + cookie timestamps are in GMT
 + Priority on ThreadedServer
 + replaced win32 service with http://wrapper.tanukisoftware.org
 + Build fileclasspath from a walk of the classloaders
 + Set TransactionManager on JettyPlus datasources and pools
 + Fixed null pointer if no sevices configured for JettyPlus
 + Fixed comments with embedded double dashes on jettyplus.xml file

jetty-5.0.alpha2 - 19 September 2003
 + Use commons logging.
 + Use log4j if extra is present.
 + Improved JMX start.
 + Update jakarta examples
 + Correctly setup context classloader in cross context dispatch.
 + Turn off validation without non-xerces errors
 + minor doco updates.
 + moved mailing lists to sourceforge.
 + Put a semi busy loop into proxy tunnels for IE problems
 + MultipartRequest supports multi value headers.
 + XML entity resolution uses URLs not Resources
 + Implemented ServletRequestListeners as optional filter.
 + Moved error page mechanism to be webapp only.
 + Fixed error page handling of IO and Servlet exceptions.

jetty-5.0.alpha1 - 12 August 2003
 + Switched to mx4j
 + Improve combinations of Security Constraints
 + Implemented locale encoding mapping.
 + Synced with 4.2.12
 + Updated to Jasper 5.0.7
 + Server javadoc from war

jetty-5.0.alpha0 - 16 July 2003
 + Compiled against 2.4 servlet spec.
 + Implemented remote/local addr/port methods
 + Updated authentication so that a normal Principal is used.
 + updated to jasper 5.0.3
 + Implemented setCharaterEncoding
 + Implemented filter-mapping <dispatcher> element
 + Implemented Dispatcher forward attributes.

jetty-4.2.12 - 12 August 2003
 + Restore max inactive interval for session manager
 + Removed protection of org.mortbay.http attributes
 + Fixed parameter ordering for a forward request.
 + Fixed up HTAccessHandler
 + Improved error messages from ProxyHandler
 + Added missing S to some OPTIONS strings
 + Added open method to threaded server.
 + FORMAuthenticator does 403 with empty error page.
 + Fixed MIME types for chemicals
 + Padding for IE in RootNotFoundHandler

jetty-4.2.11 - 12 July 2003
 + Fixed race in servlet initialization code.
 + Cookie params all in lower case.
 + Simplified AJP13 connection handling.
 + Prevent AJP13 from reordering query.
 + Support separate Monitor class for start
 + Branched for Jetty 5 development.

jetty-4.2.10 - 07 July 2003
 + Updates to JettyPlus documentation
 + Updates to Jetty tutorial for start.jar, jmx etc

jetty-4.2.10pre2 - 04 July 2003
 + Improvement to JettyPlus config of datasources and connection pools
 + Addition of mail service for JettyPlus
 + Move to Service-based architecture for JettyPlus features
 + Re-implementation of JNDI
 + Many improvements in JettyPlus java:comp handling
 + Allow multiple security-role-ref elements per servlet.
 + Handle Proxy-Connection better
 + Cleaned up alias handling.
 + Confidential redirection includes query
 + handle multiple security role references
 + Fixed cookie handling for old cookies and safari
 + Restricted ports in ProxyHandler.
 + URI always encodes %
 + Session statistics
 + XmlConfiguration can get/set fields.

jetty-4.2.10pre1 - 02 June 2003
 + Fixed JSP code visibility problem introduced in Jetty-4.2.10pre0
 + Added stop.jar
 + Added SSO implementation for FORM authentication.
 + WebApplicationContext does not reassign defaults descriptor value.
 + Fixed AJP13 protocol so that request/response header enums are correct.
 + Fixed form auth success redirect after retry, introduced in 4.2.9rc1
 + Trace support is now optional (in AbstractHttpHandler).
 + Deprecated forced chunking.
 + Form authentication remembers URL over 403
 + ProxyHandler has improved test for request content
 + Removed support of org.mortbay.http.User role.
 + Fixed problem with shared session for inter context dispatching.

jetty-4.2.10pre0 - 05 May 2003
 + Moved Log4JLogSink into JettyPlus
 + Added ability to override jetty startup class by using -Djetty.server on
   runline
 + Incorporate JettyPlus jotm etc into build.
 + Massive reorg of the CVS tree.
 + Incorporate jetty extra and plus into build
 + Integrate with JAAS
 + Apply the append flag of RolloverFileOutputStream constructor.
 + RolloverFileOutputStream manages Rollover thread.
 + New look and feel for www site.
 + Fixed table refs in JDBCUserRealm.
 + Allow params in form auth URLs
 + Updated to jasper jars from tomcat 4.1.24
 + Allow query params in error page URL.
 + ProxyHandler checks black and white lists for Connect.
 + Merge multivalued parameters in dispatcher.
 + Fixed CRLF bug in MultiPartRequest
 + Warn if max form content size is reached.
 + getAuthType returns CLIENT_CERT instead of CLIENT-CERT.
 + getAuthType maps the HttpServletRequest final strings.
 + FORM Authentication is serializable for session distribution.

jetty-4.2.9 - 19 March 2003
 + Conditional headers check after /dir to /dir/ redirection.

jetty-4.2.9rc2 - 16 March 2003
 + Fixed build.xml for source release
 + Made rfc2068 PUT/POST Continues support optional.
 + Defaults descriptor has context classloader set.
 + Allow dispatch to j_security_check
 + Added X-Forwarded-For header in ProxyHandler
 + Updated included jmx jars

jetty-4.2.9rc1 - 06 March 2003
 + Work around URLClassloader not handling leading /
 + Dump servlet can load resources for testing now.
 + Added trust manager support to SunJsseListener.
 + Added support for client certs to AJP13.
 + Cleaned up includes
 + Removed checking for single valued headers.
 + Optional 2.4 behaviour for sessionDestroyed notification.
 + Stop proxy url from doing user interaction.
 + Turn request log buffering off by default.
 + Reduced default context cache sizes (Total 1MB file 100KB).
 + ProxyHandler has black and white host list.
 + Added requestlog to HttpContext.
 + Allow delegated creation of WebApplication derivations.
 + Check Data contraints before Auth constraints

jetty-4.2.8_01 - 18 February 2003
 + Patched first release of 4.2.8 with correct version number
 + Fixed CGI servlet to handle multiple headers.
 + Added a SetResponseHeadersHandler, can set P3P headers etc.
 + ProxyHandler can handle multiple cookies.
 + Fixed AdminServlet to handle changed getServletPath better.
 + Default servlet can have own resourceBase.
 + Rolled back SocketChannelListener to 4.2.5 version
 + Added option to resolve remote hostnames.  Defaults to off.
 + Added MBeans for Servlets and Filters
 + Moved ProxyHandler to the src1.4 tree

jetty-4.2.7 - 04 February 2003
 + Upgraded to JSSE 1.0.3_01 to fix security problem.
 + Fixed proxy tunnel for non persistent connections.
 + Relative sendRedirect handles trailing / correctly.
 + Changed PathMap to conform to / getServletPath handling.

jetty-4.2.6 - 24 January 2003
 + Improved synchronization on AbstractSessionManager.
 + Allow AJP13 buffers to be resized.
 + Fixed LineInput problem with expanded buffers.
 + ClientCertAuthentication updates request.
 + Fixed rel sendRedirects for root context.
 + Added HttpContext.setHosts to restrict context by real interface.
 + Added MBeans for session managers
 + Improved SocketChannelListener contributed.
 + Added version to HttpServerMBean.

jetty-4.2.5 - 14 January 2003
 + Fixed pathParam bug for ;jsessionid
 + Don't process conditional headers and ranges for includes
 + Added Log4jSink in the contrib directory.
 + Fixed requestedSessionId null bug.

jetty-4.2.4 - 04 January 2003
 + Fixed stop/start handling of servlet context
 + Reuse empty LogSink slots.
 + HTAccessHandler checks realm as well as htpassword.
 + Clear context listeners after stop.
 + Clear context attributes after stop.
 + Use requestedSessionId as default session ID.
 + Added MBeans for handlers
 + Upgraded jasper to 4.1.18

jetty-4.2.4rc0 - 12 December 2002
 + Simplified ThreadedServer
 + Use ThreadLocals for ByteArrayPool to avoid synchronization.
 + Use Version to reset HttpFields
 + Cheap clear for HttpFields
 + Fixed setBufferSize NPE.
 + Cleaned up some unused listener throws.
 + Handle chunked form data.
 + Allow empty host header.
 + Avoid optional 100 continues.
 + Limit form content size.
 + Handle = in param values.
 + Added HttpContext.flushCache
 + Configurable root context.
 + RootNotFoundHandler to help when no context found.
 + Update jasper to 4.1.16beta
 + Fixed dir listing from jars.
 + Dir listings in UTF8
 + Character encoding handling for GET requests.
 + Removed container transfer encoding handling.
 + Improved setBufferSize handling
 + Code logs objects rather than strings.
 + Better access to session manager.
 + Fixed isSecure and getScheme for SSL over AJP13
 + Improved ProxyHandler to the point is works well for non SSL.
 + Implemented RFC2817 CONNECT in ProxyHandler
 + Added gzip content encoding support to Default and ResourceHandler

jetty-4.2.3 - 02 December 2002
 + Removed aggressive threadpool shrinkage to avoid deadlock on SMP machines.
 + Fixed some typos
 + Added links to Jetty Powered page
 + Clean up of ThreadedServer.stop()
 + Updated bat scripts
 + Added PKCS12Import class to import PKCS12 key directly
 + removed old HttpContext.setDirAllowed()
 + added main() to org.mortbay.http.Version
 + Check form authentication config for leading /
 + Cleaner servlet stop to avoid extra synchronization on handle
 + org.mortbay.http.HttpContext.FileClassPathAttribute

jetty-4.2.2 - 20 November 2002
 + Fixed sendRedirect for non http URLS
 + Fixed URI query recycling for persistent connections
 + Fixed handling of empty headers
 + Added EOFException to reduce log verbosity on closed connections.
 + Avoided bad buffer status after closed connection.

jetty-4.2.1 - 18 November 2002
 + Fixed bad optimization in UrlEncoding
 + Re-enabled UrlEncoding test harnesses

jetty-4.2.0 - 16 November 2002
 + Fixed AJP13 buffer size.
 + Fixed remove listener bug.
 + Fixed include of Invoker servlet.
 + Restrict 304 responses to seconds time resolution.
 + Use IE date formatting for speed.
 + Removed jasper source and just include jars from 4.1.12
 + Worked around JVM1.3 bug for JSPs
 + Lowercase jsessionid for URLs only.
 + Made NCSARequestLog easier to extend.
 + Added definitions for RFC2518 WebDav response codes.
 + Removed remaining non portable getBytes() calls
 + Added upload demo to dump servlet.
 + Many more optimizations.

jetty-4.1.4 - 16 November 2002
 + Fixed ContextLoader parent delegation bug
 + Fixed remove SocketListener bug.
 + Fixed Invoker servlet for RD.include
 + Use IE date formatting for last-modified efficiency
 + Last modified handling uses second resolution.
 + Made NCSARequestLog simpler to extend.

jetty-4.2.0rc1 - 02 November 2002
 + Support default mime mapping defined by *
 + Recycling of HttpFields class.
 + Renamed Filter application methods.
 + Fixed firstWrite after commit.
 + Fixed ContextLoader parent delegation bug.
 + Fixed problem setting the size of chunked buffers.
 + Removed unused Servlet and Servlet-Engine headers.
 + Fixed servletpath on invoker for named servlets.
 + Fixed directory resource bug in JarFileResource.
 + Improved handling of 2 byte encoded characters within forms.

jetty-4.2.0rc0 - 24 October 2002
 + Greg's birthday release!
 + Added embedded iso8859 writer to HttpOutputStream.
 + Removed duplicate classes from jar
 + Fixed RolloverFileOutputStream without date.
 + Fixed SessionManager initialization
 + Added authenticator to admin.xml
 + Fixed Session timeout NPE.

jetty-4.1.3 - 24 October 2002
 + Fixed RolloverFileOutputStream without date.
 + Fixed SessionManager initialization
 + Added authenticator to admin.xml
 + Fixed Session timeout NPE.

jetty-4.0.6 - 24 October 2002
 + Clear interrupted status in ThreadPool
 + Fixed forward query string handling
 + fixed forward attribute handling for jsp-file servlets
 + Fixed setCharacterEncoding to work with getReader
 + Fixed handling of relative sendRedirect after forward.
 + Fixed virtual hosts temp directories.

jetty-4.2.0beta0 - 13 October 2002
 + New ThreadPool implementation.
 + New Buffering implementation.
 + New AJP13 implementation.
 + Removed Dispatcher dependancy on ServletHttpContext
 + getNamedDispatcher(null) returns containers default servlet.
 + unquote charset in content type
 + Stop/Start filters in declaration order.
 + Use "standard" names for default,jsp & invoker servlets.
 + Fixed caching of directories to avoid shared buffers.
 + Fixed bad log dir detection
 + Fix Session invalidation bug
 + Build without jmx
 + 404 instead of 403 for WEB-INF requests
 + FORM authentication sets 403 error page
 + Allow %3B encoded ; in URLs
 + Allow anonymous realm
 + Update jasper to 4.1.12 tag

jetty-4.1.2 - 13 October 2002
 + Some AJP13 optimizations.
 + getNamedDispatcher(null) returns containers default servlet.
 + unquote charset in content type
 + Stop/Start filters in declaration order.
 + Use "standard" names for default,jsp & invoker servlets.
 + Fixed caching of directories to avoid shared buffers.
 + Fixed bad log dir detection
 + Fix Session invalidation bug
 + Build without jmx
 + 404 instead of 403 for WEB-INF requests
 + FORM authentication sets 403 error page
 + Allow %3B encoded ; in URLs
 + Allow anonymous realm
 + Update jasper to 4.1.12 tag

jetty-4.1.1 - 30 September 2002
 + Fixed client scripting vulnerability with jasper2.
 + Merged LimitedNCSARequestLog into NCSARequestLog
 + Fixed space in resource name handling for jdk1.4
 + Moved launcher/src to src/org/mortbay/start
 + Fixed infinite recursion in JDBCUserRealm
 + Avoid setting sotimeout for optimization.
 + String comparison of If-Modified-Since headers.
 + Touch files when expanding jars
 + Deprecated maxReadTime.
 + Cache directory listings.

jetty-4.1.0 - 22 September 2002
 + Fixed CGI+windows security hole.
 + Fixed AJP13 handling of mod_jk loadbalancing.
 + Stop servlets in opposite order to start.
 + NCSARequest log buffered default
 + WEB-INF/classes before WEB-INF/lib
 + Sorted directory listings.
 + Handle unremovable tempdir.
 + Context Initparams to control session cookie domain, path and age.
 + ClientCertAuthenticator protected from null subjectDN
 + Added LimitedNCSARequestLog
 + Use javac -target 1.2 for normal classes

jetty-4.1.0RC6 - 14 September 2002
 + Don't URL encode FileURLS.
 + Improved HashUserRealm doco
 + FormAuthenticator uses normal redirections now.
 + Encode URLs of Authentication redirections.
 + Added logon.jsp for no cookie form authentication.
 + Extended Session API to pass request for jvmRoute handling
 + Fixed problem with AJP 304 responses.
 + Improved look and feel of demo
 + Cleaned up old debug.
 + Added redirect to welcome file option.

jetty-4.1.0RC5 - 08 September 2002
 + AJP13Listener caught up with HttpConnection changes.
 + Added commandPrefix init param to CGI
 + More cleanup in ThreadPool for idle death.
 + Improved errors for misconfigured realms.
 + Implemented security-role-ref for isUserInRole.

jetty-4.1.0RC4 - 30 August 2002
 + Included IbmJsseListener in the contrib directory.
 + Updated jasper2 to 4.1.10 tag.
 + Reverted to 302 for all redirections as all clients do not understand 303
 + Created statsLock sync objects to avoid deadlock when stopping.

jetty-4.1.0RC3 - 28 August 2002
 + Fixed security problem for suffix matching with trailing "/"
 + addWebApplications encodes paths to allow for spaces in file names.
 + Improved handling of PUT,DELETE & MOVE.
 + Improved handling of path encoding in Resources for bad JVMs
 + Added buffering to request log
 + Created and integrated the Jetty Launcher
 + Made Resource canonicalize it's base path for directories
 + Allow WebApplicationHandler to be used with other handlers.
 + Added defaults descriptor to addWebApplications.
 + Allow FORM auth pages to be within security constraint.

jetty-4.1.0RC2 - 20 August 2002
 + Conveninace setClassLoaderJava2Compliant method.
 + Clear interrupted status in ThreadPool
 + Fixed HttpFields cache overflow
 + Improved ByteArrayPool to handle multiple sizes.
 + Added HttpListener.bufferReserve
 + Use system line separator for log files.
 + Updated to Jasper2 (4_1_9 tag)
 + Build ant, src and zip versions with the release

jetty-4.1.0RC1 - 11 August 2002
 + Fixed forward query string handling
 + Fixed setCharacterEncoding to work with getReader
 + Fixed getContext to use canonical contextPathSpec
 + Improved the return codes for PUT
 + Made HttpServer serializable
 + Updated international URI doco
 + Updated jasper to CVS snapshot 200208011920
 + Fixed forward to jsp-file servlet
 + Fixed handling of relative sendRedirect after forward.

jetty-4.1.0RC0 - 31 July 2002
 + Fixed getRealPath for packed war files.
 + Changed URI default charset back to ISO_8859_1
 + Restructured Password into Password and Credentials
 + Added DigestAuthenticator
 + Added link to a Jetty page in Korean.
 + Added ExpiryHandler which can set a default Expires header.

jetty-4.0.5 - 31 July 2002
 + Fixed getRealPath for packed war files.
 + Reversed order of ServletContextListener.contextDestroyed calls
 + Fixed getRequestURI for RD.forward to return new URI.

jetty-4.1.B1 - 19 July 2002
 + Updated mini.http.jar target
 + CGI Servlet, pass all HTTP headers through.
 + CGI Servlet, catch and report program invocation failure status.
 + CGI Servlet, fixed suffix mapping problem.
 + CGI Servlet, set working directory for exec
 + Support HTTP/0.9 requests again
 + Reversed order of ServletContextListener.contextDestroyed calls
 + Moved dynamic servlet handling to Invoker servlet.
 + Moved webapp resource handling to Default servlet.
 + Sessions create attribute map lazily.
 + Added PUT,DELETE,MOVE support to webapps.
 + Added 2.4 Filter dispatching support.

jetty-3.1.9 - 15 July 2002
 + Allow doHead requests to be forwarded.
 + Fixed race in ThreadPool for minThreads <= CPUs

jetty-4.1.B0 - 13 July 2002
 + Added work around of JDK1.4 bug with NIO listener
 + Moved 3rd party jars to $JETTY_HOME/ext
 + Fixed ThreadPool bug when minThreads <= CPUs
 + close rather than disable stream after forward
 + Allow filter init to access servlet context methods.
 + Keep notFoundContext out of context mapping lists.
 + mod_jk FAQ
 + Fixed close problem with load balancer.
 + Stopped RD.includes closing response.
 + RD.forward changes getRequestURI.
 + NCSARequestLog can log to stderr

jetty-4.1.D2 - 24 June 2002
 + Support trusted external authenticators.
 + Moved jmx classes from JettyExtra to here.
 + Set contextloader during webapplicationcontext.start
 + Added AJP13 listener for apache integration.
 + Fixed ChunkableOutputStream close propagation
 + Better recycling of HttpRequests.
 + Protect session.getAttributeNames from concurrent modifications.
 + Allow comma separated cookies and headers
 + Back out Don't chunk 30x empty responses.
 + Conditional header tested against welcome file not directory.
 + Improved ThreadedServer stopping on bad networks
 + Use ThreadLocals to avoid unwrapping in Dispatcher.

jetty-4.0.4 - 23 June 2002
 + Back out change: Don't chunk 30x empty responses.
 + Conditional header tested against welcome file not directory.
 + Improved ThreadedServer stopping on bad networks

jetty-4.0.3 - 20 June 2002
 + WebapplicationContext.start sets context loader
 + Fixed close propagation of on-chunked output streams
 + Force security disassociation.
 + Better recycling of HttpRequests.
 + Protect session.getAttributeNames from concurrent modifications.
 + Allow session manager to be initialized when set.
 + Fixed japanese locale
 + Allow comma separated cookies and headers

jetty-4.1.D1 - 08 June 2002
 + Recycle servlet requests and responses
 + Added simple buffer pool.
 + Reworked output buffering to keep constant sized buffers.
 + Don't chunk 30x empty responses.
 + Fixed "" contextPaths in Dispatcher.
 + Removed race for the starting of session scavaging
 + Fixed /foo/../bar// bug in canonical path.
 + Merged ResourceBase and SecurityBase into HttpContext

jetty-4.0.2 - 06 June 2002
 + Fixed web.dtd references.
 + Fixed handler/context start order.
 + Added OptimizeIt plug
 + Fixed /foo/../bar// bug in canonical path.
 + Don't chunk 30x empty responses.
 + Fixed "" contextPaths in Dispatcher.
 + Removed race for the starting of session scavaging

jetty-3.1.8 - 06 June 2002
 + Made SecurityConstraint.addRole() require authentication.
 + Fixed singled threaded dynamic servlets
 + Fixed no slash context redirection.
 + Fixed /foo/../bar// bug in canonical path.

jetty-4.1.D0 - 05 June 2002
 + The 4.1 Series started looking for even more performance within the 2.3
   specification.
 + Removed the HttpMessage facade mechanism
 + BRAND NEW WebApplicationHandler & WebApplicationContext
 + Added TypeUtil to reduce Integer creation.
 + General clean up of the API for for MBean getters/setters.
 + Experimental CLIENT-CERT Authenticator
 + Restructured ResourceHandler into ResourceBase
 + Fixed web.dtd references.
 + Fixed handler/context start order.
 + Added OptimizeIt plug.

jetty-4.0.1 - 22 May 2002
 + Fixed contextclassloader on ServletContextEvents.
 + Support graceful stopping of context and server.
 + Fixed "null" return from getRealPath
 + OutputStreamLogSink config improvements
 + Updated jasper to 16 May snapshot

jetty-4.0.1RC2 - 14 May 2002
 + Better error for jre1.3 with 1.4 classes
 + Cleaned up RD query string regeneration.
 + 3DES Keylength was being reported as 0. Now reports 168 bits.
 + Implemented the run-as servlet tag.
 + Added confidential and integral redirections to HttpListener
 + Fixed ServletResponse.reset() to resetBuffer.

jetty-4.0.1RC1 - 29 April 2002
 + Improved flushing of chunked responses
 + Better handling if no realm configured.
 + Expand ByteBuffer full limit with capacity.
 + Fixed double filtering of welcome files.
 + Fixed FORM authentication auth of login page bug.
 + Fixed setTempDirectory creation bug
 + Avoid flushes during RequestDispatcher.includes

jetty-4.0.1RC0 - 18 April 2002
 + Updated Jasper to CVS snapshot from Apr 18 18:50:59 BST 2002
 + Pass pathParams via welcome file forward for jsessionid
 + Extended facade interfaces to HttpResponse.sendError
 + Moved basic auth handling to HttpRequest
 + AbstractSessionManager sets contextClassLoader for scavanging
 + Set thread context classloader for webapp load-on-startup inits
 + Added extract arg to addWebApplications
 + Fixed delayed response bug: Stopped HttpConnection consuming input from
   timedout connection.
 + DTD allows static "Get" and "Set" methods to be invoked.

jetty-4.0.0 - 22 March 2002
 + Updated tutorial configure version
 + Added IPAddressHandler for IP restrictions
 + Updated contributors.
 + Minor documentation updates.
 + Jetty.sh cygwin support

jetty-4.0.RC3 - 20 March 2002
 + Fixed ZZZ offset format to +/-HHMM
 + Updated history
 + JDBCUserRealm instantiates JDBC driver
 + ContextInitialized notified before load-on-startup servlets.
 + Suppress WriterOutputStream warning.
 + Changed html attribute order for mozilla quirk.

jetty-4.0.RC2 - 12 March 2002
 + Fixed security constraint problem with //
 + Fixed version for String XmlConfigurations
 + Fixed empty referrer in NCSA log.
 + Dont try to extract directories
 + Added experimental nio SocketChannelListener
 + Added skeleton load balancer
 + Fixed column name in JDBCUserRealm
 + Remove last of the Class.forName calls.
 + Removed redundant sessionID check.
 + Security FAQ
 + Disabled the Password EXEC mechanism by default

jetty-3.1.7 - 12 March 2002
 + Fixed security problem with constraints being bypassed with // in URLs

jetty-4.0.RC1 - 06 March 2002
 + Added ContentEncodingHandler for compression.
 + Fixed filter vs forward bug.
 + Improved efficiency of quality list handling
 + Simplified filter API to chunkable streams
 + XmlParser is validating by default. use o.m.x.XmlParser.NotValidating
   property to change.
 + contextDestroyed event sent before destruction.
 + Minor changes to make HttpServer work on J2ME CVM
 + Warn if jdk 1.4 classes used on JVM <1.4
 + WebApplication will use ContextLoader even without WEB-INF directory.
 + FileResource depends less on FilePermissions.
 + Call response.flushBuffer after service to flush wrappers.
 + Empty suffix for temp directory.
 + Contributors list as an image to prevent SPAM!
 + Fixed recursive DEBUG loop in Logging.
 + Updated jetty.sh to always respect arguments.

jetty-3.1.6 - 28 February 2002
 + Implemented 2.3 clarifications to security constraint semantics PLEASE
   REVIEW YOUR SECURITY CONSTRAINTS (see README).
 + Empty suffix for temp directory.
 + Fixed HttpFields remove bug
 + Set Listeners default scheme
 + LineInput can handle any sized marks
 + HttpResponse.sendError makes a better attempt at finding an error page.
 + Dispatcher.forward dispatches directly to ServletHolder to avoid premature
   exception handling.

jetty-4.0.B2 - 25 February 2002
 + Minor Jasper updates
 + Improve handling of unknown URL protocols.
 + Improved default jetty.xml
 + Adjust servlet facades for welcome redirection
 + User / mapping rather than /* for servlet requests to static content
 + Accept jetty-web.xml or web-jetty.xml in WEB-INF
 + Added optional JDK 1.4 src tree
 + o.m.u.Frame uses JDK1.4 stack frame handling
 + Added LoggerLogSink to direct Jetty Logs to JDK1.4 Log.
 + Start ServletHandler as part of the FilterHandler start.
 + Simplified addWebApplication
 + Added String constructor to XmlConfiguration.
 + Added org.mortbay.http.JDBCUserRealm
 + Init classloader for JspServlet
 + Slightly more agressive eating unused input from non persistent connection.

jetty-4.0.B1 - 13 February 2002
 + WriterOutputStream so JSPs can include static resources.
 + Suppress error only for IOExceptions not derivitives.
 + HttpConnection always eats unused bodies
 + Merged HttpMessage and Message
 + LineInput waits for LF after CF if seen CRLF before.
 + Added setClassLoader and moved getFileClassPath to HttpContext
 + Updated examples webapp from tomcat
 + getRequestURI returns encoded path
 + Servlet request destined for static content returns paths as default servlet

jetty-4.0.B0 - 04 February 2002
 + Implemented 2.3 security constraint semantics PLEASE REVIEW YOUR SECURITY
   CONSTRAINTS (see README).
 + Stop and remove NotFound context for HttpServer
 + HttpContext destroy
 + Release process builds JettyExtra
 + Welcome files may be relative
 + Fixed HttpFields remove bug
 + Added Array element to XMLConfiguration
 + Allow listener schemes to be set.
 + Added index links to tutorial
 + Renamed getHttpServers and added setAnonymous
 + Updated crimson to 1.1.3
 + Added hack for compat tests in watchdog for old tomcat stuff
 + Added AbstractSessionManager
 + Support Random Session IDs in HashSessionManager.
 + Common handling of TRACE
 + Updated tutorial and FAQ
 + Reduce object count and add hash width to StringMap
 + Factor out RolloverFileOutputStream from OutputStreamLogSink
 + Remove request logSink and replace with RequestLog using
   RolloverFileOutputStream
 + Handle special characters in resource file names better.
 + Welcome file dispatch sets requestURI.
 + Removed triggers from Code.

jetty-4.0.D4 - 14 January 2002
 + Prevent output after forward
 + Handle ServletRequestWrappers for Generic Servlets
 + Improved handling of UnavailableException
 + Extract WAR files to standard temp directory
 + URI uses UTF8 for % encodings.
 + Added BlueRibbon campaign.
 + RequestDispatcher uses cached resources for include
 + Improved HttpResponsse.sendError error page matching.
 + Fixed noaccess auth demo.
 + FORM auth caches UserPrincipal
 + Added isAuthenticated to UserPrincipal

jetty-4.0.D3 - 31 December 2001
 + Fixed cached filter wrapping.
 + Fixed getLocale again
 + Patch jasper to 20011229101000
 + Removed limits on mark in LineInput.
 + Corrected name to HTTP_REFERER in CGI Servlet.
 + Fixed UrlEncoding for % + combination.
 + Generalized temp file handling
 + Fixed ContextLoader lib handling.
 + DateCache handles misses better.
 + HttpFields uses DateCache more.
 + Moved admin port to 8081 to avoid JBuilder
 + Made Frame members private and fixed test harness
 + cookies with maxAge==0 expire on 1 jan 1970
 + setCookie always has equals

jetty-3.1.5 - 11 December 2001
 + setCookie always has equals for cookie value
 + cookies with maxage==0 expired 1 jan 1970
 + Fixed formatting of redirectURLs for NS4.08
 + Fixed ChunableInputStream.resetStream bug.
 + Ignore IO errors when trying to persist connections.
 + Allow POSTs to static resources.
 + stopJob/killStop in ThreadPool to improve stopping ThreadedServer on some
   platforms.
 + Branched at Jetty_3_1

jetty-4.0.D2 - 02 December 2001
 + Removed most of the old doco, which needs to be rewritten and added again.
 + Restructured for demo and test hierarchies
 + Fixed formatting of redirect URLs.
 + Removed ForwardHandler.
 + Removed Demo.java (until updated).
 + Made the root context a webapplication.
 + Moved demo docroot/servlets to demo directory
 + added addWebApplications auto discovery
 + Disabled last forwarding by setPath()
 + Removed Request set methods (will be replaced)
 + New event model to decouple from beans container.
 + Better handling of charset in form encoding.
 + Allow POSTs to static resources.
 + Fixed ChunableInputStream.resetStream bug.
 + Ignore IO errors when trying to persist connections.
 + stopJob/killStop in ThreadPool to improve stopping ThreadedServer on some
   platforms.

jetty-4.0.D1 - 14 November 2001
 + Fixed ServletHandler with no servlets
 + Fixed bug with request dispatcher parameters
 + New ContextLoader implementation.
 + New Dispatcher implementation
 + Added Context and Session Event Handling
 + Added FilterHolder
 + Added FilterHandler
 + Changed HandlerContext to HttpContext
 + Simplified ServletHandler
 + Removed destroy methods
 + Simplified MultiMap

jetty-4.0.D0 - 06 November 2001
 + Branched from Jetty_3_1 == Jetty_3_1_4
 + 2.3 Servlet API
 + 1.2 JSP API
 + Jasper from tomcat4
 + Start SessionManager abstraction.
 + Added examples webapp from tomcat4
 + Branched at Jetty_3_1

jetty-3.1.4 - 06 November 2001
 + Added RequestLogFormat to allow extensible request logs.
 + Support the ZZZ timezone offset format in DateCache
 + HTAccessHandler made stricter on misconfiguration
 + Generate session unbind events on a context.stop()
 + Default PathMap separator changed to ":,"
 + PathMap now ignores paths after ; or ? characters.
 + Remove old stuff from contrib that had been moved to extra
 + getRealPath accepts \ URI separator on platforms using \ file separator.

jetty-3.1.3 - 26 October 2001
 + Fix security problem with trailing special characters. Trailing %00 enabled
   JSP source to be viewed or other servlets to be bypassed.
 + Fixed several problems with external role authentication. Role
   authentication in JBoss was not working correctly and there were possible
   object leaks. The fix required an API change to UserPrinciple and UserRealm.
 + Allow a per context UserRealm instance.
 + Upgraded JSSE to 1.0.2
 + Improved FORM auth handling of role failure.
 + Improved Jasper debug output.
 + Improved ThreadedServer timeout defaults
 + Fixed binary files in CVS
 + Fixed Virtual hosts to case insensitive.
 + PathMap spec separator changed from ',' to ':'. May be set with
   org.mortbay.http.PathMap.separators system property.
 + Correct dispatch to error pages with javax attributes set.

jetty-3.1.2 - 13 October 2001
 + Fixed double entry on PathMap.getMatches
 + Fixed servlet handling of non session url params.
 + Fixed attr handling in XmlParser.toString
 + Fixed request log date formatting
 + Fixed NotFoundHandler handling of unknown methods
 + Fixed FORM Authentication username.
 + Fixed authentication role handling in FORM auth.
 + FORM authentication passes query params.
 + Added short delay to shutdown hook for JVM bug.
 + Added ServletHandler.sessionCount()
 + Added run target to ant
 + Changed 304 responses for Opera browser.
 + Changed JSESSIONID to jsessionid
 + Log OK state after thread low warnings.
 + Changed unsatisfiable range warnings to debug.
 + Further improvements in handling of shutdown.

jetty-3.1.1 - 27 September 2001
 + Fixed jar manifest format - patched 28 Sep 2001
 + Removed JDK 1.3 dependancy
 + Fixed ServletRequest.getLocale().
 + Removed incorrect warning for WEB-INF/lib jar files.
 + Handle requestdispatcher during init.
 + Use lowercase tags in html package to be XHTML-like.
 + Correctly ignore auth-constraint descriptions.
 + Reduced verbosity of bad URL errors from IIS virus attacks

jetty-3.1.0 - 21 September 2001
 + Added long overdue Tutorial documentation.
 + Improved some other documentation.
 + Fix ResourceHandler cache invalidate.
 + Fix ServletResponse.setLocale()
 + Fix reuse of Resource
 + Fix Jetty.bat for spaces.
 + Fix .. handling in URI
 + Fix REFFERER in CGI
 + Fix FORM authentication on exact patterns
 + Fix flush on stop bug in logs.
 + Fix param reading on CGI servlet
 + New simplified jetty.bat
 + Improved closing of listeners.
 + Optimized List creation
 + Removed win32 service.exe
 + Added HandlerContext.registerHost

jetty-3.1.rc9 - 02 September 2001
 + Added bin/orgPackage.sh script to change package names.
 + Changed to org.mortbay domain names.
 + Form auth login and error pages relative to context path.
 + Fixed handling of rel form authentication URLs
 + Added support for Nonblocking listener.
 + Added lowResourcePersistTimeMs for more graceful degradation when we run out
   of threads.
 + Patched Jasper to 3.2.3.
 + Added handlerContext.setClassPaths
 + Fixed bug with non cookie sessions.
 + Format cookies in HttpFields.

jetty-3.1.rc8 - 22 August 2001
 + Support WEB-INF/web-jetty.xml configuration extension for webapps
 + Allow per context log files.
 + Updated sponsors page
 + Added HttpServer statistics
 + Don't add notfound context.
 + Many major and minor optimizations:
 + ISO8859 conversion
 + Buffer allocation
 + URI pathAdd
 + StringMap
 + URI canonicalPath
 + OutputStreamLogSink replaces WriterLogSink
 + Separation of URL params in HttpHandler API.
 + Fixed handling of default mime types
 + Allow contextpaths without leading /
 + Removed race from dynamic servlet initialization.

jetty-3.1.rc7 - 09 August 2001
 + Fix bug in sendRedirect for HTTP/1.1
 + Added doco for Linux port redirection.
 + Don't persist connections if low on threads.
 + Added shutdown hooks to Jetty.Server to trap Ctl-C
 + Fixed bug with session ID generation.
 + Added FORM authentication.
 + Remove old context path specs
 + Added UML diagrams to Jetty architecture documentation.
 + Use Enumerations to reduce conversions for servlet API.
 + Optimized HttpField handling to reduce object creatiyon.
 + ServletRequest SSL attributes in line with 2.2 and 2.3 specs.
 + Dump Servlet displays cert chains
 + Fixed redirect handling by the CGI Servlet.
 + Fixed request.getPort for redirections from 80
 + Added utility methods to ServletHandler for wrapping req/res pairs.
 + Added method handling to HTAccessHandler.
 + ServletResponse.sendRedirect puts URLs into absolute format.

jetty-3.1.rc6 - 10 July 2001
 + Avoid script vulnerability in error pages.
 + Close persistent HTTP/1.0 connections on missing Content-Length
 + Use exec for jetty.sh run
 + Improved SSL debugging information.
 + KeyPairTool can now load cert chains.
 + KeyPairTool is more robust to provider setup.
 + Fixed bug in B64Code. Optimised B64Code.
 + Added Client authentication to the JsseListener
 + Fixed a problem with Netscape and the acrobat plugin.
 + Improved debug output for IOExceptions.
 + Updated to JSSE-1.0.2, giving full strength crypto.
 + Win32 Service uses Jetty.Server instead of HttpServer.
 + Added getResource to HandleContext.
 + WebApps initialize resourceBase before start.
 + Fixed XmlParser to handle xerces1.3 OK
 + Added Get element to the XmlConfiguration class.
 + Added Static calls to the XmlConfiguration class.
 + Added debug and logging config example to demo.xml
 + Moved mime types and encodings to property bundles.
 + RequestDispatch.forward() uses normal HandlerContext.handle() path if
   possible.
 + Cleaned up destroy handling of listeners and contexts.
 + Removed getConfiguration from LifeCycleThread to avoid JMX clash.
 + Cleaned up Win32 Service server creation.
 + Moved gimp image files to Jetty3Extra

jetty-3.1.rc5 - 01 May 2001
 + Added build target for mini.jetty.jar - see README.
 + Major restructing of packages to separate servlet dependancies. c.m.XML  -
   moved XML dependant classes from c.m.Util c.m.HTTP - No servlet or XML
   dependant classes: c.m.Jetty.Servlet - moved from c.m.HTTP.Handler.Servlet
   c.m.Servlet - received some servlet dependant classes from HTTP.
 + Added UnixCrypt support to c.m.U.Password
 + Added HTaccessHandler to authenitcate against apache .htaccess files.
 + Added query param handling to ForwardHandler
 + Added ServletHandler().setUsingCookies().
 + Optimized canonical path calculations.
 + Warn and close connections if content-length is incorrectly set.
 + Request log contains bytes actually returned.
 + Fixed handling of empty responses at header commit.
 + Fixed ResourceHandler handling of ;JSESSIONID
 + Fixed forwarding to null pathInfo requests.
 + Fixed handling of multiple cookies.
 + Fixed EOF handling in MultiPartRequest.
 + Fixed sync of ThreadPool idleSet.
 + Fixed jetty.bat classpath problems.

jetty-3.0.6 - 26 April 2001
 + Fixed handling of empty responses at header commit.
 + Fixed ResourceHandler handling of ;JSESSIONID
 + Fixed forwarding to null pathInfo requests.
 + Fixed EOF handlding in MultiPartRequest.
 + Fixed sync of ThreadPool idleSet.
 + Load-on-startup the JspServlet so that precompiled servlets work.

jetty-3.1.rc4 - 14 April 2001
 + Include full versions of JAXP and Crimson
 + Added idle thread getter to ThreadPool.
 + Load-on-startup the JspServlet so that precompiled servlets work.
 + Removed stray debug println from the Frame class.

jetty-3.0.5 - 14 April 2001
 + Branched from 3.1 trunk to fix major errors
 + Fixed LineInput bug EOF
 + Improved flush ordering for forwarded requests.
 + Turned off range handling by default until bugs resolved
 + Don't chunk if content length is known.
 + fixed getLocales handling of quality params
 + Created better random session ID
 + Resource handler strips URL params like JSESSION.
 + Fixed session invalidation unbind notification to conform with spec
 + Load-on-startup the JspServlet so that precompiled servlets work.

jetty-3.1.rc3 - 09 April 2001
 + Implemented multi-part ranges so that acrobat is happy.
 + Simplified multipart response class.
 + Improved flush ordering for forwarded requests.
 + Improved ThreadPool stop handling
 + Frame handles more JIT stacks.
 + Cleaned up handling of exceptions thrown by servlets.
 + Handle zero length POSTs
 + Start session scavenger if needed.
 + Added ContentHandler Observer to XmlParser.
 + Allow webapp XmlParser to be observed for ejb-ref tags etc.
 + Created better random session ID

jetty-3.1.rc2 - 30 March 2001
 + Lifecycle.start() may throw Exception
 + Added MultiException to throw multiple nested exceptions.
 + Improved logging of nested exceptions.
 + Only one instance of default MIME map.
 + Use reference JAXP1.1 for XML parsing.y
 + Version 1.1 of configuration dtd supports New objects.
 + Improved handling of Primitive classes in XmlConfig
 + Renamed getConnection to getHttpConnection
 + fixed getLocales handling of quality params
 + fixed getParameter(name) handling for multiple values.
 + added options to turn off ranges and chunking to support acrobat requests.

jetty-3.1.rc1 - 18 March 2001
 + Moved JMX and SASL handling to Jetty3Extra release
 + Fixed problem with ServletContext.getContext(uri)
 + Added Jetty documentation pages from JettyWiki
 + Cleaned up build.xml script
 + Minimal handling of Servlet.log before initialization.
 + Various SSL cleanups
 + Resource handler strips URL params like JSESSION.

jetty-3.1.rc0 - 23 February 2001
 + Added JMX management framework.
 + Use Thread context classloader as default context loader parent.
 + Fixed init order for unnamed servlets.
 + Fixed session invalidation unbind notification to conform with spec
 + Improved handling of primitives in utilities.
 + Socket made available via HttpConnection.
 + Improved InetAddrPort and ThreadedServer to reduce DNS lookups.
 + Dynamic servlets may be restricted to Context classloader.
 + Reoganized packages to allowed sealed Jars
 + Changed getter and setter methods that did not conform to beans API.

jetty-3.0.4 - 23 February 2001
 + Fixed LineInput bug with split CRLF.

jetty-3.0.3 - 03 February 2001
 + Fixed pipelined request buffer bug.
 + Handle empty form content without exception.
 + Allow Log to be disabled before initialization.
 + Included new Jetty Logo
 + Implemented web.xml servlet mapping to a JSP
 + Fixed handling of directories without trailing /

jetty-3.0.2 - 13 January 2001
 + Replaced ResourceHandler FIFO cache with LRU cache.
 + Greatly improved buffering in ChunkableOutputStream
 + Padded error bodies for IE bug.
 + Improved HTML.Block efficiency
 + Improved jetty.bat
 + Improved jetty.sh
 + Handle unknown status reasons in HttpResponse
 + Ignore included response updates rather than IllegalStateException
 + Removed classloading stats which were causing circular class loading
   problems.
 + Allow '+' in path portion of a URL.
 + Try ISO8859_1 encoding if can't find ISO-8859-1
 + Restructured demo site pages.
 + Context specific security permissions.
 + Added etc/jetty.policy as example policy file.

jetty-3.0.1 - 20 December 2000
 + Fixed value unbind notification for session invalidation.
 + Removed double null check possibility from ServletHolder

jetty-3.0.0 - 17 December 2000
 + Improved jetty.sh logging
 + Improved dtd resolution in XML parser.
 + Fixed taglib parsing
 + Fixed rel path handling in default configurations.
 + Optional extract war files.
 + Fixed WriterLogSink init bug
 + Use inner class to avoid double null check sync problems
 + Fixed rollover bug in WriterLogSink

jetty-3.0.0.rc8 - 13 December 2000
 + Optional alias checking added to FileResource.  Turned on by default on all
   platforms without the "/" file separator.
 + Mapped *.jsp,*.jsP,*.jSp,*.jSP,*.Jsp,*.JsP,*.JSp,*.JSP
 + Tidied handling of ".", ".." and "//" in resource paths
 + Protected META-INF as well as WEB-INF in web applications.
 + Jetty.Server catches init exceptions per server
 + getSecurityHandler creates handler at position 0.
 + SysV unix init script
 + Improved exit admin handling
 + Change PathMap handling of /* to give precedence over suffix mapping.
 + Forward to welcome pages rather than redirect.
 + Removed special characters from source.
 + Default log options changed if in debug mode.
 + Removed some unused variables.
 + Added ForwardHandler
 + Removed security constraint on demo admin server.
 + Patched jasper to tomcat 3.2.1

jetty-3.0.0.rc7 - 02 December 2000
 + Fixed security problem with lowercase WEB-INF uris on windows.
 + Extended security constraints (see README and WebApp Demo).
 + Set thread context classloader during handler start/stop calls.
 + Don't set MIME-Version in response.
 + Allow dynamic servlets to be served from /
 + Handle multiple inits of same servlet class.
 + Auto add a NotFoundHandler if needed.
 + Added NotFoundServlet
 + Added range handling to ResourceHandler.
 + CGI servlet handles not found better.
 + WEB-INF protected by NotFoundServlet rather than security constraint.
 + PUT, MOVE disabled in WebApplication unless defaults file is passed.
 + Conditionals apply to puts, dels and moves in ResourceHandler.
 + URIs accept all characters < 0xff.
 + Set the AcceptRanges header.
 + Depreciated RollOverLogSink and moved functionality to an improved
   WriterLogSink.
 + Changed log options to less verbose defaults.
 + ThreadedServer.forceStop() now makes a connection to itself to handle
   non-premptive close.
 + Double null lock checks use ThreadPool.__nullLockChecks.
 + Split Debug servlet out of Admin Servlet.
 + Added Com.mortbay.HTTP.Handler.Servlet.Context.LogSink attribute to Servlet
   Context. If set, it is used in preference to the system log.

jetty-3.0.0.rc6 - 20 November 2000
 + RequestDispatcher.forward() only resets buffer, not headers.
 + Added ServletWriter that can be disabled.
 + Resource gets systemresources from it's own classloader.
 + don't include classes in release.
 + Allow load-on-startup with no content.
 + Fixed RollOverFileLogSink bug with extra log files.
 + Improved Log defaults
 + Don't start HttpServer log sink on add.
 + Admin servlet uses unique links for IE.
 + Added Win32 service support
 + Reduced risk of double null check sync problem.
 + Don't set connection:close for normal HTTP/1.0 responses.
 + RequestDispatcher new queries params replace old.
 + Servlet init order may be negative.
 + Corrected a few of the many spelling mistakes.
 + Javadoc improvements.
 + Webapps serve dynamics servlets by default.
 + Warn for missing WEB-INF or web.xml
 + Sessions try version 1 cookies in set-cookie2 header.
 + Session cookies are given context path
 + Put extra server and servlet info in header.
 + Version details in header can be suppressed with System property
   java.com.mortbay.HTTP.Version.paranoid
 + Prevent reloading dynamic servlets at different paths.
 + Implemented resource aliases in HandlerContext - used by Servlet Context
 + Map tablib configuration to resource aliases.
 + Implemented customizable error pages.
 + Simple stats in ContextLoader.
 + Allow HttpMessage state to be manipulated.
 + Allow multiple set cookies.

jetty-3.0.0.rc5 - 12 November 2000
 + Default writer encoding set by mime type if not explicitly set.
 + Relax webapp rules, accept no web.xml or no WEB-INF
 + Pass flush through ServletOut
 + Avoid jprobe race warnings in DateCache
 + Allow null cookie values
 + Servlet exceptions cause 503 unavailable rather than 500 server error
 + RequestDispatcher can dispatch static resources.
 + Merged DynamicHandler into ServletHandler.
 + Added debug form to Admin servlet.
 + Implemented servlet load ordering.
 + Moved JSP classpath hack to ServletHolder
 + Removed Makefile build system.
 + Many javadoc cleanups.

jetty-2.4.9 - 12 November 2000
 + HttpListener ignore InterruptedIOExceptions
 + HttpListener default max idle time = 20s
 + HtmlFilter handles non default encodings
 + Writing HttpRequests encodes path
 + HttpRequest.write uses ISO8859_1 encoding.

jetty-3.0.0.rc4 - 06 November 2000
 + Provide default JettyIndex.properties
 + Fixed mis-synchronization in ThreadPool.stop()
 + Fixed mime type mapping bug introduced in RC3
 + Ignore more IOExceptions (still visible with debug).

jetty-3.0.0.rc3 - 05 November 2000
 + Changed ThreadPool.stop for IBM 1.3 JVM
 + Added bin/jetty.sh run script.
 + upgraded build.xml to ant v1.2
 + Set MaxReadTimeMs in all examples
 + Further clean up of the connection close actions
 + Moved unused classes from com.mortbay.Util to com.mortbay.Tools in new
   distribution package.
 + Handle mime suffixes containing dots.
 + Added gz tgz tar.gz .z mime mappings.
 + Fixed default mimemap initialization bug
 + Optimized persistent connections by recycling objects
 + Added HandlerContext.setHttpServerAccess for trusted contexts.
 + Set the thread context class loader in HandlerContext.handle
 + Prevent servlet setAttribute calls to protected context attributes.
 + Removed redundant context attributes.
 + Implemented mime mapping in webapplications.
 + Strip ./ from relative resources.
 + Added context class path dynamic servlet demo

jetty-3.0.0.rc2 - 29 October 2000
 + Replaced ISO-8859-1 literals with StringUtil static
 + Pass file based classpath to JspServlet (see README).
 + Prevented multiple init of ServletHolder
 + ErlEncoding treats params without values as empty rather than null.
 + Accept public DTD for XmlConfiguration (old style still supported).
 + Cleaned up non persistent connection close.
 + Accept HTTP/1. as HTTP/1.0 (for netscape bug).
 + Fixed thread name problem in ThreadPool

jetty-3.0.0.rc1 - 22 October 2000
 + Added simple admin servlet.
 + Added CGI to demo
 + Added HashUserRealm and cleaned up security constraints
 + Added Multipart request and response classes from Jetty2
 + Moved and simplified ServletLoader to ContextLoader.
 + Initialize JSP with classloader.
 + All attributes in javax. java. and com.mortbay. name spaces to be set.
 + Partial handling of 0.9 requests.
 + removed Thread.destroy() calls.
 + Cleaned up exception handling.

jetty-2.4.8 - 23 October 2000
 + Fixed bug with 304 replies with bodies.
 + Improved win32 make files.
 + Fixed closing socket problem

jetty-3.0.B05 - 18 October 2000
 + Improved null returns to get almost clean watchdog test.
 + Cleaned up response committing and flushing
 + Handler RFC2109 cookies (like any browser handles them!)
 + Added default webapp servlet mapping /servlet/name/*
 + Improved path spec interpretation by looking at 2.3 spec
 + Implemented security-role-ref for servlets
 + Protected servletConfig from downcast security problems
 + Made test harnesses work with ant.
 + improved ant documentation.
 + Removed most deprecation warnings
 + Fixed JarFileResource to handle jar files without directories.
 + Implemented war file support
 + Java2 style classloading
 + Improved default log format for clarity.
 + Separated context attributes and initParams.

jetty-3.0.B04 - 12 October 2000
 + Restricted context mapping to simple model for servlets.
 + Fixed problem with session ID in paths
 + Added modified version of JasperB3.2 for JSP
 + Moved FileBase to docroot
 + Merged and renamed third party jars.
 + Do not try multiple servlets for a request.
 + Implemented Context.getContext(uri)
 + Added webdefault.xml for web applications.
 + Redirect to index files, so index.jsp works.
 + Filthy hack to teach jasper JspServer Jetty classpath

jetty-3.0.B03 - 09 October 2000
 + Expanded import package.*; lines
 + Expanded leading tabs to spaces
 + Improved Context to Handler contract.
 + Parse but not handler startup ordering in web applications.
 + Send request log via a LogSink
 + Added append mode in RolloverFileLogSink
 + Made LogSink a Lifecycle interface
 + Improved handler toString
 + Redirect context only paths.
 + Pass object to LogSink
 + Implemented request dispatching.
 + Redo dynamic servlets handling
 + Improved Log rollover.
 + Simplified path translation and real path calculation.
 + Catch stop and destroy exceptions in HttpServer.stop()
 + Handle ignorable spaces in XmlConfiguration
 + Handle ignorable spaces in WebApplication
 + Warn about explicit sets of WebApplication
 + Remove 411 checks as IE breaks this rule after redirect.
 + Removed last remnants JDK 1.1 support
 + Added release script

jetty-2.4.7 - 06 October 2000
 + Allow Objects to be passed to LogSink
 + Set content length on errors for keep alive.
 + Added encode methods to URI
 + Improved win32 build
 + fixes to SSL doco
 + Support key and keystore passwords
 + Various improvements to  ServletDispatch, PropertyTree and associated
   classes.

jetty-3.0.B02 - 24 August 2000
 + Fixed LineInput bug with SSL giving CR pause LF.
 + Fixed HTTP/1.0 input close bug
 + Fixed bug in TestRFC2616
 + Improved ThreadedServer stop and destroy
 + Use resources in WebApplication
 + Added CGI servlet

jetty-3.0.B01 - 21 August 2000
 + SSL implemented with JsseListener
 + Partial implementation of webapp securitycontraints
 + Implemented more webapp configuration
 + Switched to the aelfred XML parser from microstar, which is only partially
   validating, but small and lightweight

jetty-2.4.6 - 16 August 2000
 + Turn Linger off before closing sockets, to allow restart.
 + JsseListener & SunJsseListener added and documented
 + com.mortbay.Util.KeyPairTool added to handle openSSL SSL keys.
 + Minor changes to compile with jikes.
 + Added passive mode methods to FTP

jetty-3.0.A99 - 10 August 2000
 + Implemented jetty.xml configuration
 + Added Xmlconfiguration utility
 + ServletLoader simplied and uses ResourcePath
 + Replaced FileHandler with ResourceHandler
 + Use SAX XML parsing instead of DOM for space saving.
 + Removed FileBase. Now use ResourceBase instead
 + Added Resource abstraction
 + Make it compile cleanly with jikes.
 + Re-added commented out imports for JDK-1.1 compile

jetty-3.0.A98 - 20 July 2000
 + Implemented Jetty demos and Site as Web Application.
 + Implemented WebApplicationContext
 + Switched to JDK1.2 only
 + ServletRequest.getServerPort() returns 80 rather than 0
 + Fixed constructor to RolloverFileLogSink
 + Improved synchronization on LogSink
 + Allow HttpRequest.toString() handles bad requests.

jetty-3.0.A97 - 13 July 2000
 + Tempory request log implementation
 + Less verbose debug
 + Better tuned SocketListener parameters
 + Started RequestDispatcher implementation.
 + Added WML mappings
 + Fixed makefiles for BSD ls
 + Fixed persistent commits with no content (eg redirect+keep-alive).
 + Implemented servlet isSecure().
 + Implemented servlet getLocale(s).
 + Formatted version in server info string.
 + Protect setContentLength from a late set in default servlet HEAD handling.
 + Added error handling to LifeCycleThread
 + implemented removeAttribute on requests

jetty-2.4.5 - 09 July 2000
 + Don't mark a session invalid until after values unbound.
 + Formatted version in server info.
 + Added HtmlExpireFilter and removed response cache revention from HtmlFilter.
 + Fixed transaction handling in JDBC wrappers

jetty-3.0.A96 - 27 June 2000
 + Fixed bug with HTTP/1.1 Head reqests to servlets.
 + Supressed un-needed chunking EOF indicators.

jetty-3.0.A95 - 24 June 2000
 + Fixed getServletPath for default "/"
 + Handle spaces in file names in FileHandler.

jetty-3.0.A94 - 19 June 2000
 + Implemented Sessions.
 + PathMap exact matches can terminate with ; or # for URL sessions and
   targets.
 + Added HandlerContext to allow grouping of handlers into units with the same
   file, resource and class configurations.
 + Cleaned up commit() and added complete() to HttpResponse
 + Updated license to clarify that commercial usage IS OK!

jetty-3.0.A93 - 14 June 2000
 + Major rethink! Moved to 2.2 servlet API
 + Lots of changes and probably unstable

jetty-3.0.A92 - 07 June 2000
 + Added HTML classes to jar
 + Fixed redirection bug in FileHandler

jetty-2.4.4 - 03 June 2000
 + Many debug call optimizations
 + Added RolloverFileLogSink
 + Improved LogSink configuration
 + Support System.property expansions in PropertyTrees.
 + Added uk.org.gosnell.Servlets.CgiServlet to contrib
 + HttpRequest.setRequestPath does not null pathInfo.
 + BasicAuthHandler uses getResourcePath so it can be used behind request
   dispatching
 + Added HTML.Composite.replace
 + FileHandler implements IfModifiedSince on index files.
 + Added build-win32.mak

jetty-3.0.A91 - 03 June 2000
 + Improved LogSink mechanism
 + Implemented realPath and getResource methods for servlets.
 + Abstracted ServletHandler
 + Simplified HttpServer configuration methods and arguments
 + Simplified class loading
 + Added HTML classes from Jetty2

jetty-3.0.A9 - 07 May 2000
 + Improvided finally handling of output end game.
 + Fixed double chunking bug in SocketListener.
 + File handler checks modified headers on directory indexes.
 + ServletLoader tries unix then platform separator for zip separator.

jetty-3.0.A8 - 04 May 2000
 + Servlet2_1 class loading re-acrchitected. See README.
 + Moved Sevlet2_1 handler to com.mortbay.Servlet2_1
 + addCookie takes an int maxAge rather than a expires date.
 + Added LogSink extensible log architecture.
 + Code.ignore only outputs when debug is verbose.
 + Added Tenlet class for reverse telnet.

jetty-2.4.3 - 04 May 2000
 + Pass Cookies with 0 max age to browser.
 + Allow CRLF in UrlEncoded

jetty-2.4.2 - 23 April 2000
 + Added LogSink and FileLogSink classes to allow extensible Log handling.
 + Handle nested RequestDispatcher includes.
 + Modified GNUJSP to prevent close in nested requests.
 + Added GNUJSP to JettyServer.prp file.

jetty-3.0.A7 - 15 April 2000
 + Include java 1.2 source hierarchy
 + removed excess ';' from source
 + fixed flush problem with chunked output for IE5
 + Added InetGateway to help debug IE5 problems
 + added removeValue method to MultiMap

jetty-2.4.1 - 09 April 2000
 + Removed debug println from ServletHolder.
 + Set encoding before exception in FileHandler.
 + Fixed bug in HtmlFilter for tags split between writes.

jetty-3.0.A6 - 09 April 2000
 + Integrated skeleton 2.1 Servlet container
 + Improved portability of Frame and Debug.
 + Dates forced to use US locale
 + Removed Converter utilities and InetGateway.
 + added bin/useJava2Collections to convert to JDK1.2

jetty-2.4.0 - 24 March 2000
 + Upgraded to gnujsp 1.0.0
 + Added per servlet resourceBase configuration.
 + Absolute URIs are returned by getRequestURI (if sent by browser).
 + Improved parsing of stack trace in debug mode.
 + Implemented full handling of cookie max age.
 + Moved SetUID native code to contrib hierarchy
 + Form parameters only decoded for POSTs
 + RequestDispatcher handles URI parameters
 + Fixed bug with RequestDispatcher.include()
 + Fixed caste problem in UrlEncoded
 + Fixed null pointer in ThreadedServer with stopAll
 + Added VirtualHostHandler for virtual host handling
 + Added doc directory with a small start

jetty-2.3.5 - 25 January 2000
 + Fixed nasty bug with HTTP/1.1 redirects.
 + ProxyHandler sends content for POSTs etc.
 + Force locale of date formats to US.
 + Fixed expires bug in Cookies
 + Added configuration option to turn off Keep-Alive in HTTP/1.0
 + Allow configured servlets to be auto reloaded.
 + Allow properties to be configured for dynamic servlets.
 + Added contrib/com/kiwiconsulting/jetty JSSE SSL adaptor to release.

jetty-2.3.4 - 18 January 2000
 + include from linux rather than genunix for native builds
 + Fixed IllegalStateException handling in DefaultExceptionHandler
 + MethodTag.invoke() is now public.
 + Improved HtmlFilter.activate header modifications.
 + Cookie map keyed on domain as well as name and path.
 + DictionaryConverter handles null values.
 + URI decodes applies URL decoding to the path.
 + Servlet properties allow objects to be stored.
 + Fixed interaction with resourcePaths and proxy demo.

jetty-3.0.A5 - 19 October 1999
 + Use ISO8859_1 instead of UTF8 for headers etc.
 + Use char array in UrlEncoded.decode
 + Do our own URL string encoding with 8859-1
 + Replaced LF wait in LineInput with state boolean.

jetty-2.3.3 - 19 October 1999
 + Replaced UTF8 encoding with ISO-8859-1 for headers.
 + Use UrlEncoded for form parameters.
 + Do our own URL encoding with ISO-8859-1
 + HTTP.HTML.EmbedUrl uses contents encoding.

jetty-2.3.2 - 17 October 1999
 + Fixed getReader bug with HttpRequest.
 + Updated UrlEncoded with Jetty3 version.

jetty-3.0.A4 - 16 October 1999
 + Request attributes
 + Basic Authentication Handler.
 + Added LF wait after CR to LineInput.
 + UTF8 in UrlDecoded.decodeString.

jetty-2.3.1 - 14 October 1999
 + Force UTF8 for FTP commands
 + Force UTF8 for HTML
 + Changed demo servlets to use writers in preference to outputstreams
 + NullHandler/Server default name.name.PROPERTIES to load
   prefix/name.name.properties
 + Use UTF8 in HTTP headers
 + Added Oracle DB adapter
 + Added assert with no message to Code
 + ThreadedServer calls setSoTimeout(_maxThreadIdleMs) on accepted sockets.
   Idle reads will timeout.
 + Prevented thread churn on idle server.
 + HTTP/1.0 Keep-Alive (about time!).
 + Fixed GNUJSP 1.0 resource bug.

jetty-3.0.A3 - 14 October 1999
 + Added LifeCycle interface to Utils implemented by ThreadPool,
   ThreadedServer, HttpListener & HttpHandler
 + StartAll, stopAll and destroyAll methods added to HttpServer.
 + MaxReadTimeMs added to ThreadedServer.
 + Added service method to HttpConnection for specialization.

jetty-3.0.A2 - 13 October 1999
 + UTF8 handling on raw output stream.
 + Reduced flushing on writing response.
 + Fixed LineInput problem with repeated CRs
 + Cleaned up Util TestHarness.
 + Prevent entity content for responses 100-199,203,304
 + Added cookie support and demo.
 + HTTP/1.0 Keep-alive (about time!)
 + Virtual Hosts.
 + NotFound Handler
 + OPTION * Handling.
 + TRACE handling.
 + HEAD handling.

jetty-3.0.A1 - 12 October 1999
 + LineInput uses own buffering and uses character encodings.
 + Added MultiMap for common handling of multiple valued parameters.
 + Added parameters to HttpRequest
 + Quick port of FileHandler
 + Setup demo pages.
 + Added PathMap implementing mapping as defined in the 2.2 API specification
   (ie. /exact, /prefix/*, *.extention & default ).
 + Added HttpHandler interface with start/stop/destroy lifecycle
 + Updated HttpListener is start/stop/destroy lifecycle.
 + Implemented simple extension architecture in HttpServer.

jetty-3.0.A0 - 09 October 1999
 + Started fresh repository in CVS
 + Moved com.mortbay.Base classes to com.mortbay.Util
 + Cleanup of UrlEncoded, using 1.2 Collections.
 + Cleanup of URI, using 1.2 Collections.
 + Extended URI to handle absolute URLs
 + Cleanup of LineInput, using 1.2 Collections.
 + Moved HttpInput/OutputStream to ChunkableInput/OutputStream.
 + Cleaned up chunking code to use LineInput and reduce buffering.
 + Added support for transfer and content encoding filters.
 + Added support for servlet 2.2 outbut buffer control.
 + Generalized notification of outputStream events.
 + Split HttpHeader into HttpFields and HttpMessage.
 + HttpMessage supports chunked trailers.
 + HttpMessage supports message states.
 + Added generalized HTTP Connection.
 + Cleanup of HttpRequest and decoupled from Servlet API
 + Cleanup and abstraction of ThreadPool.
 + ThreadedServer based on ThreadPool.
 + Cleanup of HttpResponse and decoupled from Servlet API
 + Created RFC2616 test harness.
 + gzip and deflate request transfer encodings
 + TE field coding and trailer handler
 + HttpExceptions now produce error pages with specific detail of the
   exception.

jetty-2.3.0 - 05 October 1999
 + Added SetUID class with native Unix call to set the effective User ID.
 + FTP closes files after put/get.
 + FTP uses InetAddress of command socket for data socket.

jetty-2.3.0A - 22 September 1999
 + Added GNUJSP 1.0 for the JSP 1.0 API.
 + Use javax.servlet classes from JWSDK1.0
 + Added "Powered by Jetty" button.
 + ServerContext available to HtmlFilters via context param
 + Made session IDs less predictable and removed race.
 + Added BuildJetty.java file.
 + Expanded tabs to spaces in source.

jetty-2.2.8 - 15 September 1999
 + Fixed bug in Element.attribute with empty string values.
 + Made translation of getRequestURI() optional.
 + Removed recursion from TranslationHandler
 + Added disableLog() to turn off logging.
 + Allow default table attributes to be overriden.
 + Improved quoting in HTML element values

jetty-2.2.7 - 09 September 1999
 + Reverted semantics of getRequestURI() to return untranslated URI.
 + Added GzipFilter for content encoding.
 + Added default row, head and cell elements to Table.
 + FileHandler passes POST request through if the file does not exist.

jetty-2.2.6 - 05 September 1999
 + New implementation of ThreadPool, avoids a thread leak problem.
 + Fixed Cookie max age order of magnitude bug.
 + Cookies always available from getCookies.
 + Cookies parameter renamed to CookiesAsParameters
 + HttpRequest.getSession() always returns a session as per the latest API
   spec.
 + Added destroy() method on all HttpHandlers.
 + ServletHandler.destroy destroys all servlets.
 + FileHandler does not server files ending in '/'
 + Ignore duplicate single valued headers, rather than reply with bad request,
   as IE4 breaks the rules.
 + Allow the handling of getPathTranslated to be configured in ServletHandler.
 + Removed JRUN options from ServletHandler configuration.
 + Added ServletRunnerHandler to the contrib directories.
 + Updated HTML package to better support CSS:
 + cssClass, cssID and style methods added to element.
 + SPAN added to Block
 + media added to Style
 + class StyleLink added.

jetty-2.2.5 - 19 August 1999
 + Fixed bug with closing connections in ThreadedServer
 + Made start and stop non final in ThreadedServer
 + Better default handling of ServletExceptions
 + Always close connection after a bad request.
 + Set Expires header in HtmlFilter.
 + Don't override the cookie as parameter option.
 + Limited growth in MultiPartResponse boundary.
 + Improved error messages from Jetty.Server.
 + Close loaded class files so Win32 can overwrite them before GC (what a silly
   file system!).

jetty-2.2.4 - 02 August 1999
 + ThreadedServer can use subclasses of Thread.
 + Better help on Jetty.Server
 + HttpRequests may be passed to HttpFilter constructors.
 + HtmlFilter blanks IfModifiedSince headers on construction
 + Fixed bugs in HtmlFilter parser and added TestHarness.
 + Improved cfg RCS script.

jetty-2.2.3 - 27 July 1999
 + Fixed parser bug in HtmlFilter
 + Made setInitialize public in ServletHolder
 + Improved performance of com.mortbay.HTML.Heading
 + Added stop call to HttpServer, used by Exit Servlet.
 + Simplified JDBC connection handling so that it works with Java1.2 - albeit
   less efficiently.
 + FileHandler defaults to allowing directory access.
 + JDBC tests modified to use cloudscape as DB.

jetty-2.2.2 - 22 July 1999
 + Fixed bug in HtmlFilter that prevented single char buffers from being
   written.
 + Implemented getResourceAsStream in FileJarServletLoader
 + Fixed bug with CLASSPATH in FileJarServletLoader after attempt to load from
   a jar.
 + Fixed bug in com.mortbay.Util.IO with thread routines.
 + Moved more test harnesses out of classes.
 + File handler passes through not allowed options for non existant files.
 + NotFoundHandler can repond with SC_METHOD_NOT_ALLOWED.
 + Improved com.mortbay.Base.Log handling of different JVMs
 + Minor fixes to README

jetty-2.2.1 - 18 July 1999
 + Comma separate header fields.
 + Protect against duplicate single valued headers.
 + Less verbose debug in PropertyTree
 + Ignore IOException in ThreadedServer.run() when closing.
 + Limit maximum line length in HttpInputStream.
 + Response with SC_BAD_REQUEST rather than close in more circumstances
 + Handle continuation lines in HttpHeader.
 + HtmlFilter resets last-modified and content-length headers.
 + Implemented com.mortbay.Util.IO as a ThreadPool
 + Decoupled ExceptionHandler configuration from Handler stacks. Old config
   style will produce warning and Default behavior. See new config file format
   for changes.
 + Added TerseExceptionHandler
 + Added optional resourceBase property to HttpConfiguration. This is used as a
   URL prefix in the getResource API and was suggested by the JSERV and Tomcat
   implementors.

jetty-2.2.0 - 01 July 1999
 + Improved feature description page.
 + Added Protekt SSL HttpListener
 + Moved GNUJSP and Protekt listener to a contrib hierarchy.
 + ThreadedServer.stop() closes socket before interrupting threads.
 + Exit servlet improved (a little).
 + Fixed some of the javadoc formatting.

jetty-2.2.Beta4 - 29 June 1999
 + FileHandler flushes files from cache in DELETE method.
 + ThreadedServer.stop() now waits until all threads are stopped.
 + Options "allowDir" added to FileHandler.
 + Added getGlobalProperty to Jetty.Server and used this to configure default
   page type.
 + Updated README.txt
 + Restructured com.mortbay.Jetty.Server for better clarity and documentation.
 + Added comments to configuration files.
 + Made ServerSocket and accept call generic in ThreadedServer for SSL
   listeners.
 + Altered meaning of * in PropertyTree to assist in abbreviated configuration
   files.
 + Added JettyMinimalDemo.prp as an example of an abbreviated configuration.
 + Expanded Mime.prp file
 + Added property handling to ServletHandler to read JRUN servlet configuration
   files.

jetty-2.2.Beta3 - 22 June 1999
 + Re-implemented ThreadedServer to improve and balance performance.
 + Added file cache to FileHandler
 + Implemented efficient version of ServletContext.getResourceAsStream() that
   does not open a new socket connection (as does getResource()).
 + LookAndFeelServlet uses getResourceAsStream to get the file to wrap. This
   allows it to benefit from any caching done and to wrap arbitrary content
   (not just files).
 + Restructure demo so that LookAndFeel content comes from simple handler
   stack.
 + Fixed file and socket leaks in Include and Embed tags.
 + Ran dos2unix on all text files
 + Applied contributed patch of spelling and typo corrections
 + Added alternate constructors to HTML.Include for InputStream.
 + Server.shutdown() clears configuration so that server may be restarted in
   same virtual machine.
 + Improved Block.write.
 + Fixed bug in HttpResponse flush.

jetty-2.2.Beta2 - 12 June 1999
 + Added all write methods to HttpOutputStream$SwitchOutputStream
 + Added com.mortbay.Jetty.Server.shutdown() for gentler shutdown of server.
   Called from Exit servlet
 + HttpRequest.getParameterNames() no longer alters the order returned by
   getQueryString().
 + Handle  path info of a dynamic loaded servlets and correctly set the servlet
   path.
 + Standardized date format in persistent cookies.

jetty-2.2.Beta1 - 07 June 1999
 + Defined abstract ServletLoader, derivations of which can be specified in
   HttpConfiguration properties.
 + Implemented all HttpServer attribute methods by mapping to the
   HttpConfiguration properties.  Dynamic reconfiguration is NOT supported by
   these methods (but we are thinking about it).
 + Close files after use to avoid "file leak" under heavy load.
 + Fixed missing copyright messages from some contributions
 + Fixed incorrect version numbers in a few places.
 + Improved ThreadPool synchronization and added minThreads.
 + Allow configuration of MinListenerThreads, MaxListenerThreads,
   MaxListenerThreadIdleMs
 + HtmlFilter optimized for being called by a buffered writer.
 + Don't warn about IOExceptions unless Debug is on.
 + Limit the job queue only grow to the max number of threads.
 + Included GNUJSP 0.9.9
 + Optional use of DateCache in log file format
 + Fixed cache in FileJarServletLoader
 + Destroy requests and responses to help garbage collector.
 + Restructure ThreadedServer to reduce object creation.

jetty-2.2.Beta0 - 31 May 1999
 + Servlet loader handles jar files with different files separator.
 + ThreadedServer gently shuts down.
 + Handle malformed % characters in URLs.
 + Included and improved version of ThreadPool for significant performance
   improvement under high load.
 + HttpRequest.getCookies returns empty array rather than null for no cookies.
 + Added HttpResponse.requestHandled() method to avoid bug with servlet doHead
   method.
 + Added Page.rewind() method to allow a page to be written multiple times
 + Added "Initialize" attribute to servlet configuration to allow servlet to be
   initialized when loaded.
 + LogHandler changed to support only a single outfile and optional append.
 + Included contributed com.mortbay.Jetty.StressTester class
 + Token effort to keep test files out of the jar
 + Removed support for STF

jetty-2.2.Alpha1 - 07 May 1999
 + ServletHolder can auto reload servlets
 + Dynamic servlets can have autoReload configured
 + Wait for requests to complete before reloading.
 + Call destroy on old servlets when reloading.
 + Made capitalization of config file more consistent(ish)
 + Fixed bug in SessionDump

jetty-2.2.Alpha0 - 06 May 1999
 + Improved PropertyTree implementation
 + Old Jetty.Server class renamed to Jetty.Server21
 + New Server class using PropertyTree for configuration
 + HttpHandlers given setProperties method to configure via Properties.
 + HttpListener class can be configured
 + Mime suffix mapping can be configured.
 + Removed historic API from sessions
 + Improved SessionDump servlet
 + Fixed date overflow in Cookies
 + HttpResponse.sendError avoids IllegalStateException
 + Added ServletLoader implementation if ClassLoader.
 + Dynamic loading of servlets.
 + Added reload method to ServletHolder, but no way to call it yet.
 + Changed options for FileServer
 + Implemented ServletServer
 + Removed SimpleServletServer

jetty-2.1.7 - 22 April 1999
 + Fixed showstopper bug with getReader and getWriter in requests and
   responses.
 + HttpFilter uses package interface to get HttpOutputStream

jetty-2.1.6 - 21 April 1999
 + Reduced initial size of most hashtables to reduce default memory overheads.
 + Throw IllegalStateException as required from gets of
   input/output/reader/writer in requests/responses.
 + New simpler version of PropertyTree
 + Updated PropertyTreeEditor
 + Return EOF from HttpInputStream that has a content length.
 + Added additional date formats for HttpHeader.getDateHeader

jetty-2.1.5 - 15 April 1999
 + Session URL encoding fixed for relative URLs.
 + Reduced session memory overhead of sessions
 + Form parameters protected against multiple decodes when redirected.
 + Added setType methods to com.mortbay.FTP.Ftp
 + Fixed bugs with invalid sessions
 + Page factory requires response for session encoding
 + Moved SessionHandler to front of stacks
 + HtmlFilter now expands <!=SESSION> to the URL encoded session if required.
 + Instrumented most of the demo to support URL session encoding.
 + Implemented HttpRequest.getReader()
 + Servlet log has been diverted to com.mortbay.Base.Log.event() Thus debug
   does not need to be turned on to see servlet logs.
 + Fixed alignment bug in TableForm
 + Removed RFCs from package
 + Fixed bug in ServletDispatch for null pathInfo

jetty-2.1.4 - 26 March 1999
 + Fixed problem compiling PathMap under some JDKs.
 + Reduced HTML dependence in HTTP package to allow minimal configuration
 + Tightened license agreement so that binary distributions are required to
   include the license file.
 + HttpRequest attributes implemented.
 + Session max idle time implemented.
 + pathInfo returns null for zero length pathInfo (as per spec). Sorry if this
   breaks your servlets - it is a pain!
 + fixed bug in getRealPath
 + getPathTranslated now call getRealPath with pathInfo (as per spec).

jetty-2.1.3 - 19 March 1999
 + Added support for suffixes to PathMap
 + Included GNUJSP implementation of Java Server Pages
 + Use Java2 javadoc

jetty-2.1.2 - 09 March 1999
 + JSDK 2.1.1
 + API documentation for JSDK 2.1.1
 + Cascading style sheet HTML element added.
 + Fixed trailing / bug in FileHandler (again!).
 + Converted most servlets to HttpServlets using do Methods.

jetty-2.1.1 - 05 March 1999
 + Reduced number of calls to getRemoteHost for optimization
 + Faster version of HttpInputStream.readLine().
 + com.mortbay.Base.DateCache class added and used to speed date handling.
 + Handle '.' in configured paths (temp fix until PropertyTrees)
 + Fast char buffer handling in HttpInputStream
 + Faster version of HttpHeader.read()
 + Faster version of HttpRequest
 + Size all StringBuffers

jetty-2.1.0 - 22 February 1999
 + Session URL Encoding
 + PropertyTrees (see new Demo page)
 + ServletDispatch (see new Demo page)
 + image/jpg -> image/jpeg
 + Deprecated com.mortbay.Util.STF
 + getServlet methods return null.

jetty-2.1.B1 - 13 February 1999
 + Fixed bug with if-modified-since in FileHandler
 + Added video/quicktime to default MIME types.
 + Fixed bug with MultipartRequest.
 + Updated DefaultExceptionHandler.
 + Updated InetAddrPort.
 + Updated URI.
 + Implemented Handler translations and getRealPath.
 + Improved handling of File.separator in FileHandler.
 + Implemented RequestDispatcher (NOT Tested!).
 + Implemented getResource and getResourceAsStream (NOT Tested!).
 + Replace package com.mortbay.Util.Gateway with class
   com.mortbay.Util.InetGateway

jetty-2.1.B0 - 30 January 1999
 + Uses JSDK2.1 API, but not all methods implemented.
 + Added support for PUT, MOVE, DELETE in FileHandler
 + FileHandler now sets content length.
 + Added plug gateway classes com.mortbay.Util.Gateway
 + Fixed command line bug with SimpleServletConfig
 + Minor changes to support MS J++ and its non standard language extensions -
   MMMmmm should have left it unchanged!

jetty-2.0.5 - 15 December 1998
 + Temp fix to getCharacterEncoding
 + added getHeaderNoParams

jetty-2.0.4 - 10 December 1998
 + Use real release of JSDK2.0 (rather than beta).
 + Portability issues solved for Apple's
 + Improved error code returns
 + Removed MORTBAY_HOME support from Makefiles
 + Improved default Makefile behaviour
 + Implement getCharacterEncoding

jetty-2.0.3 - 13 November 1998
 + Limit threads in ThreadedServer and low priority listener option greatly
   improve performance under worse case loads.
 + Fix bug with index files for Jetty.Server. Previously servers configured
   with com.mortbay.Jetty.Server would not handle index.html files.  Need to
   make this configurable in the prp file.
 + Fixed errors in README file: com.mortbay.Jetty.Server was called
   com.mortbay.HTTP.Server

jetty-2.0.2 - 01 November 1998
 + Use JETTY_HOME rather than MORTBAY_HOME for build environment
 + Add thread pool to threaded server for significant performance improvement.
 + Buffer files during configuration
 + Buffer HTTP Response headers.

jetty-2.0.1 - 27 October 1998
 + Released under an Open Source license.

jetty-2.0.0 - 25 October 1998
 + Removed exceptional case from FileHandler redirect.
 + Removed Chat demo (too many netscape dependencies).
 + Fixed Code.formatObject handling of null objects.
 + Added multipart/form-data demo.

jetty-2.0.Beta3 - 29 September 1998
 + Send 301 for directories without trailing / in FileHandler
 + Ignore exception from HttpListener
 + Properly implemented multiple listening addresses
 + Added com.mortbay.Jetty.Server (see README.Jetty)
 + Demo converted to an instance of com.mortbay.Jetty.Server
 + Fixed Log Handler again.
 + Added com.mortbay.HTTP.MultiPartRequest to handle file uploads

jetty-2.0Beta2 - 01 July 1998
 + Fixed Log Handler for HTTP/1.1
 + Slight improvement in READMEEs

jetty-2.0Beta1 - 01 June 1998
 + Improved performance of Code.debug() calls, significantly in the case of non
   matching debug patterns.
 + Fixed bug with calls to service during initialization of servlet
 + Provided addSection on com.mortbay.HTML.Page
 + Provided reset on com.mortbay.HTML.Composite.
 + Proxy demo in different server instance
 + Handle full URLs in HTTP requests (to some extent)
 + Improved performance with special asciiToLowerCase
 + Warn if MSIE used for multi part MIME.

jetty-2.0Alpha2 - 01 May 1998
 + JDK1.2 javax.servlet API
 + Added date format to Log
 + Added timezone to Log
 + Handle params in getIntHeader and getDateHeader
 + Removed HttpRequest.getByteContent
 + Use javax.servlet.http.HttpUtils.parsePostData
 + Use javax.servlet.http.Cookie
 + Use javax.servlet.http.HttpSession
 + Handle Single Threaded servlets with servlet pool

jetty-1.3.5 - 01 May 1998
 + Fixed socket inet bug in FTP
 + Debug triggers added to com.mortbay.Base.Code
 + Added date format to Log
 + Correct handling of multiple parameters

jetty-2.0Alpha1 - 08 April 1998
 + Fixed forward bug with no port number
 + Removed HttpRequestHeader class
 + Debug triggers added to com.mortbay.Base.Code
 + Handle HTTP/1.1 Host: header
 + Correct formatting of Date HTTP headers
 + HttpTests test harness
 + Add HTTP/1.1 Date: header
 + Handle file requests with If-Modified-Since: or If-Unmodified-Since:
 + Handle HEAD properly
 + Send Connection: close
 + Requires Host: header for 1.1 requests
 + Sends chunked data for 1.1 responses of unknown length.
 + handle extra spaces in HTTP headers
 + Really fixed handling of multiple parameters
 + accept chunked data
 + Send 100 Continue for HTTP/1.1 requests (concerned about push???)
 + persistent connections

jetty-1.3.4 - 15 March 1998
 + Fixed handling of multiple parameters in query and form content.
   "?A=1%2C2&A=C%2CD" now returns two values ("1,2" & "C,D") rather than 4.
 + ServletHandler now takes an optional file base directory name which is used
   to set the translated path for pathInfo in servlet requests.
 + Dump servlet enhanced to exercise these changes.

jetty-1.3.3
 + Fixed TableForm.addButtonArea bug.
 + TableForm.extendRow() uses existing cell
 + Closed exception window in HttpListener.java

jetty-1.3.2
 + Fixed proxy bug with no port number
 + Added per Table cell composite factories

jetty-1.3.1
 + Minor fixes in SmtpMail
 + ForwardHandler only forwards as http/1.0 (from Tobias.Miller)
 + Improved parsing of stack traces
 + Better handling of InvocationTargetException in debug
 + Minor release adjustments for Tracker

jetty-1.3.0
 + Added DbAdaptor to JDBC wrappers
 + Beta release of Tracker

jetty-1.2.0
 + Reintroduced STF
 + Fixed install bug for nested classes
 + Better Debug configuration
 + DebugServlet
 + Alternate look and feel for Jetty

jetty-1.1.1
 + Improved documentation

jetty-1.1
 + Improved connection caching in java.mortbay.JDBC
 + Moved HttpCode to com.mortbay.Util

jetty-1.0.1
 + Bug fixes

jetty-1.0
 + First release in com.mortbay package structure
 + Included Util, JDBC, HTML, HTTP, Jetty
<|MERGE_RESOLUTION|>--- conflicted
+++ resolved
@@ -1,27 +1,17 @@
-<<<<<<< HEAD
 jetty-8.1.4-SNAPSHOT
 
 jetty-8.1.3,v20120413 - 13 April 2012
  + 349110 MultiPartFilter records the content-type in request params
  + 367172 Remove detection for slf4j NOPLogger
  + 372678 Embedded Examples need updates for new LoginService requirement
-=======
-jetty-7.6.4-SNAPSHOT
-
-jetty-7.6.3.v20120413 - 13 April 2012
- + 367172 Remove detection for slf4j NOPLogger
->>>>>>> 5ef7c3f2
  + 373269 Make ServletHandler.notFound() method impl do nothing - override to
    send back 404.
  + 373421 address potential race condition related to the nonce queue removing
    the same nonce twice
  + 373952 bind called too frequently on refresh
  + 374018 correctly handle requestperminuted underflow
-<<<<<<< HEAD
  + 374152 jetty-all-server MANIFEST contains wrong import:
    javax.servlet.annotation;version="[2.6,3)"
-=======
->>>>>>> 5ef7c3f2
  + 374252 SslConnection.onClose() does not forward to nested connection.
  + 374258 SPDY leaks SSLEngines. Made the test more reliable.
  + 374367 NPE in QueuedThreadPool.dump() with early java6 jvms
@@ -40,15 +30,11 @@
  + 375594 fixed SSL tests so they are not order dependent
  + 375709 Ensure resolveTempDirectory failure does not deadlock; improve error
    message
-<<<<<<< HEAD
  + 375906 Part.getHeader method not case insensitive
-=======
->>>>>>> 5ef7c3f2
  + 375970 HttpServletRequest.getRemoteAddr() returns null when HTTP is over
    SPDY.
  + 376201 HalfClosed state not handled properly. Addendum to restore previous
    behavior, where a closed stream was also half closed.
-<<<<<<< HEAD
  + 376324 <max-file-size> is not respected in <multipart-config>
  + JETTY-1495 Ensure dynamic servlet addition does not cause servlets to be
    inited.
@@ -57,11 +43,6 @@
  + JETTY-1504 HttpServletResponseWrapper ignored when using asyncContext?
 
 jetty-8.1.2.v20120308 - 08 March 2012
-=======
- + JETTY-1504 HttpServletResponseWrapper ignored when using asyncContext?
-
-jetty-7.6.2.v20120308 - 08 March 2012
->>>>>>> 5ef7c3f2
  + 370387 SafariWebsocketDraft0Test failure during build.
  + 371168 Update ClientCrossContextSessionTest
  + 372093 handle quotes in Require-Bundle manifest string
@@ -1275,7 +1256,7 @@
  + Added IPAccessHandler
  + Updated Servlet3Continuation to final 3.0.20100224
  + 305997 Coalesce buffers in ChannelEndPoint.flush()
- + 306028 Enable TCP_NODELAY by default in client connectors <<<<<<< HEAD
+ + 306028 Enable TCP_NODELAY by default in client connectors
 
 jetty-8.0.0.M0 - 28 February 2010
  + Updated servlet 3.0 spec 20100224
@@ -1283,10 +1264,6 @@
  + Updated to cometd 1.0.1
 
 jetty-7.0.1.v20091125 - 25 November 2009
- + =======
-
-jetty-7.0.1.v20091125 - 25 November 2009
- + >>>>>>> origin/master
  + 274251 DefaultServlet supports exact match mode.
  + 288401 HttpExchange.cancel() Method Unimplemented
  + 289027 deobfuscate HttpClient SSL passwords
